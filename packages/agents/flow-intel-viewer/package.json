{
  "name": "@fluid-example/flow-intel-viewer",
<<<<<<< HEAD
  "version": "0.20.0",
=======
  "version": "0.19.1",
>>>>>>> 04de2ac4
  "description": "Chaincode for viewing insights in flow-scroll",
  "repository": "microsoft/FluidFramework",
  "license": "MIT",
  "author": "Microsoft",
  "main": "dist/index.js",
  "module": "lib/index.js",
  "types": "dist/index.d.ts",
  "scripts": {
    "build": "concurrently npm:build:compile npm:lint",
    "build:compile": "concurrently npm:tsc npm:build:esnext",
    "build:esnext": "tsc --project ./tsconfig.esnext.json",
    "build:full": "concurrently npm:build npm:webpack",
    "build:full:compile": "concurrently npm:build:compile npm:webpack",
    "clean": "rimraf dist lib *.tsbuildinfo *.build.log",
    "eslint": "eslint --ext=ts,tsx --format stylish src",
    "eslint:fix": "eslint --ext=ts,tsx --format stylish src --fix",
    "lint": "npm run eslint",
    "lint:fix": "npm run eslint:fix",
    "prepack": "npm run webpack",
    "tsc": "tsc",
    "webpack": "webpack --env=\"production\"",
    "webpack:dev": "webpack --env=\"development\""
  },
  "dependencies": {
<<<<<<< HEAD
    "@fluidframework/map": "^0.20.0",
    "@fluidframework/view-interfaces": "^0.20.0"
=======
    "@fluidframework/map": "^0.19.1",
    "@fluidframework/view-interfaces": "^0.19.1"
>>>>>>> 04de2ac4
  },
  "devDependencies": {
    "@fluidframework/build-common": "^0.16.0",
    "@fluidframework/eslint-config-fluid": "^0.17.0",
    "@types/node": "^10.17.24",
    "@typescript-eslint/eslint-plugin": "~2.17.0",
    "@typescript-eslint/parser": "~2.17.0",
    "concurrently": "^5.2.0",
    "eslint": "~6.8.0",
    "eslint-plugin-eslint-comments": "~3.1.2",
    "eslint-plugin-import": "2.20.0",
    "eslint-plugin-no-null": "~1.0.2",
    "eslint-plugin-optimize-regex": "~1.1.7",
    "eslint-plugin-prefer-arrow": "~1.1.7",
    "eslint-plugin-react": "~7.18.0",
    "eslint-plugin-unicorn": "~15.0.1",
    "rimraf": "^2.6.2",
    "ts-loader": "^6.1.2",
    "typescript": "~3.7.4",
    "webpack": "^4.43.0",
    "webpack-cli": "^3.3.11",
    "webpack-merge": "^4.1.4"
  },
  "fluid": {
    "browser": {
      "umd": {
        "files": [
          "dist/main.bundle.js"
        ],
        "library": "main"
      }
    }
  }
}<|MERGE_RESOLUTION|>--- conflicted
+++ resolved
@@ -1,10 +1,6 @@
 {
   "name": "@fluid-example/flow-intel-viewer",
-<<<<<<< HEAD
   "version": "0.20.0",
-=======
-  "version": "0.19.1",
->>>>>>> 04de2ac4
   "description": "Chaincode for viewing insights in flow-scroll",
   "repository": "microsoft/FluidFramework",
   "license": "MIT",
@@ -29,13 +25,8 @@
     "webpack:dev": "webpack --env=\"development\""
   },
   "dependencies": {
-<<<<<<< HEAD
     "@fluidframework/map": "^0.20.0",
     "@fluidframework/view-interfaces": "^0.20.0"
-=======
-    "@fluidframework/map": "^0.19.1",
-    "@fluidframework/view-interfaces": "^0.19.1"
->>>>>>> 04de2ac4
   },
   "devDependencies": {
     "@fluidframework/build-common": "^0.16.0",
