{
  "name": "@fluid-example/version-test-1",
  "version": "0.18.0",
  "private": true,
  "description": "Component to test version conversion.",
  "repository": "microsoft/prague",
  "license": "MIT",
  "author": "Microsoft",
  "main": "dist/index.js",
  "module": "lib/index.js",
  "types": "dist/index.d.ts",
  "scripts": {
    "build": "npm run build:compile",
    "build-v2": "cd @fluid-example/version-test-2 && test -e dist/main.bundle.js || npm run webpack",
    "build:compile": "npm run tsc",
    "build:compile:min": "npm run build:compile",
    "build:full": "concurrently npm:build npm:webpack",
    "build:full:compile": "concurrently npm:build:compile npm:webpack",
    "clean": "rimraf dist lib *.tsbuildinfo *.build.log",
    "prepack": "npm run webpack",
    "start": "webpack-dev-server --config webpack.config.js --package package.json",
    "start:localhost": "webpack-dev-server --config webpack.config.js --package package.json --env.mode localhost",
    "start:r11s": "webpack-dev-server --config webpack.config.js --package package.json --env.mode r11s",
    "test": "npm run test:jest",
    "test:jest": "npm run build-v2 && jest",
    "tsc": "tsc",
    "verdaccio": "npm publish --registry https://packages.wu2.prague.office-int.com",
    "webpack": "webpack --env.production && npm run tsc",
    "webpack:dev": "webpack --env.development"
  },
  "dependencies": {
    "@microsoft/fluid-aqueduct": "^0.18.0",
    "@microsoft/fluid-base-host": "^0.18.0",
    "@microsoft/fluid-view-interfaces": "^0.18.0",
    "react": "^16.10.2",
    "react-dom": "^16.10.2"
  },
  "devDependencies": {
<<<<<<< HEAD
    "@microsoft/fluid-common-utils": "^0.17.0",
    "@microsoft/fluid-webpack-component-loader": "^0.18.0",
=======
    "@microsoft/fluid-common-utils": "^0.16.1",
    "@microsoft/fluid-webpack-component-loader": "^0.17.4",
>>>>>>> aa637ef7
    "@types/jest": "22.2.3",
    "@types/jest-environment-puppeteer": "2.2.0",
    "@types/node": "^10.14.6",
    "@types/react": "^16.9.15",
    "@types/react-dom": "^16.9.4",
    "jest": "^24.9.0",
    "jest-junit": "^10.0.0",
    "jest-puppeteer": "^4.3.0",
    "puppeteer": "^1.20.0",
    "rimraf": "^2.6.2",
    "ts-jest": "24.1.0",
    "ts-loader": "^6.1.2",
    "typescript": "~3.7.4",
    "webpack": "^4.16.5",
    "webpack-cli": "^3.1.2",
    "webpack-dev-server": "^3.8.0",
    "webpack-merge": "^4.1.4"
  },
  "fluid": {
    "browser": {
      "umd": {
        "files": [
          "dist/main.bundle.js"
        ],
        "library": "main"
      }
    }
  },
  "jest-junit": {
    "outputDirectory": "nyc",
    "outputName": "jest-junit-report.xml"
  }
}<|MERGE_RESOLUTION|>--- conflicted
+++ resolved
@@ -36,13 +36,8 @@
     "react-dom": "^16.10.2"
   },
   "devDependencies": {
-<<<<<<< HEAD
-    "@microsoft/fluid-common-utils": "^0.17.0",
+    "@microsoft/fluid-common-utils": "^0.18.0-0",
     "@microsoft/fluid-webpack-component-loader": "^0.18.0",
-=======
-    "@microsoft/fluid-common-utils": "^0.16.1",
-    "@microsoft/fluid-webpack-component-loader": "^0.17.4",
->>>>>>> aa637ef7
     "@types/jest": "22.2.3",
     "@types/jest-environment-puppeteer": "2.2.0",
     "@types/node": "^10.14.6",
