{
  "name": "@fluidframework/driver-definitions",
<<<<<<< HEAD
  "version": "0.20.0",
=======
  "version": "0.19.1",
>>>>>>> 04de2ac4
  "description": "Fluid driver definitions",
  "repository": "microsoft/FluidFramework",
  "license": "MIT",
  "author": "Microsoft",
  "sideEffects": "false",
  "main": "dist/index.js",
  "module": "lib/index.js",
  "types": "dist/index.d.ts",
  "scripts": {
    "build": "concurrently npm:build:compile npm:lint",
    "build:compile": "concurrently npm:tsc npm:build:esnext",
    "build:docs": "api-extractor run --local && copyfiles -u 1 ./_api-extractor-temp/doc-models/* ../../../_api-extractor-temp/",
    "build:esnext": "tsc --project ./tsconfig.esnext.json",
    "build:full": "npm run build",
    "build:full:compile": "npm run build:compile",
    "clean": "rimraf dist lib *.tsbuildinfo *.build.log",
    "eslint": "eslint --ext=ts,tsx --format stylish src",
    "eslint:fix": "eslint --ext=ts,tsx --format stylish src --fix",
    "lint": "npm run eslint",
    "lint:fix": "npm run eslint:fix",
    "tsc": "tsc",
    "tsc:watch": "tsc --watch"
  },
  "dependencies": {
    "@fluidframework/common-definitions": "^0.18.0",
<<<<<<< HEAD
    "@fluidframework/component-core-interfaces": "^0.20.0",
=======
    "@fluidframework/component-core-interfaces": "^0.19.1",
>>>>>>> 04de2ac4
    "@fluidframework/protocol-definitions": "^0.1006.0"
  },
  "devDependencies": {
    "@fluidframework/build-common": "^0.16.0",
    "@fluidframework/eslint-config-fluid": "^0.17.0",
    "@microsoft/api-extractor": "^7.7.2",
    "@types/node": "^10.17.24",
    "@typescript-eslint/eslint-plugin": "~2.17.0",
    "@typescript-eslint/parser": "~2.17.0",
    "concurrently": "^5.2.0",
    "copyfiles": "^2.1.0",
    "eslint": "~6.8.0",
    "eslint-plugin-eslint-comments": "~3.1.2",
    "eslint-plugin-import": "2.20.0",
    "eslint-plugin-no-null": "~1.0.2",
    "eslint-plugin-optimize-regex": "~1.1.7",
    "eslint-plugin-prefer-arrow": "~1.1.7",
    "eslint-plugin-react": "~7.18.0",
    "eslint-plugin-unicorn": "~15.0.1",
    "rimraf": "^2.6.2",
    "typescript": "~3.7.4"
  }
}<|MERGE_RESOLUTION|>--- conflicted
+++ resolved
@@ -1,10 +1,6 @@
 {
   "name": "@fluidframework/driver-definitions",
-<<<<<<< HEAD
   "version": "0.20.0",
-=======
-  "version": "0.19.1",
->>>>>>> 04de2ac4
   "description": "Fluid driver definitions",
   "repository": "microsoft/FluidFramework",
   "license": "MIT",
@@ -30,11 +26,7 @@
   },
   "dependencies": {
     "@fluidframework/common-definitions": "^0.18.0",
-<<<<<<< HEAD
     "@fluidframework/component-core-interfaces": "^0.20.0",
-=======
-    "@fluidframework/component-core-interfaces": "^0.19.1",
->>>>>>> 04de2ac4
     "@fluidframework/protocol-definitions": "^0.1006.0"
   },
   "devDependencies": {
