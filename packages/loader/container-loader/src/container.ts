/*!
 * Copyright (c) Microsoft Corporation. All rights reserved.
 * Licensed under the MIT License.
 */

import {
    ITelemetryBaseLogger,
    ITelemetryLogger,
    TelemetryEventRaisedOnContainer,
} from "@microsoft/fluid-common-definitions";
import { IComponent, IRequest, IResponse } from "@microsoft/fluid-component-core-interfaces";
import {
    ICodeLoader,
    IConnectionDetails,
    IContainer,
    IDeltaManager,
    IFluidCodeDetails,
    IFluidModule,
    IGenericBlob,
    IRuntimeFactory,
    LoaderHeader,
} from "@microsoft/fluid-container-definitions";
import {
    buildSnapshotTree,
    ChildLogger,
    DebugLogger,
    EventEmitterWithErrorHandling,
    PerformanceEvent,
    raiseConnectedEvent,
    TelemetryLogger,
} from "@microsoft/fluid-core-utils";
import {
    IDocumentService,
    IDocumentStorageService,
} from "@microsoft/fluid-driver-definitions";
import { readAndParse } from "@microsoft/fluid-driver-utils";
import { isSystemMessage, ProtocolOpHandler, Quorum, QuorumProxy } from "@microsoft/fluid-protocol-base";
import {
    ConnectionState,
    FileMode,
    IClient,
    IClientDetails,
    ICommittedProposal,
    IDocumentAttributes,
    IDocumentMessage,
    IProcessMessageResult,
    IQuorum,
    ISequencedClient,
    ISequencedDocumentMessage,
    ISequencedProposal,
    IServiceConfiguration,
    ISignalClient,
    ISignalMessage,
    ISnapshotTree,
    ISummaryAck,
    ISummaryContent,
    ISummaryNack,
    ITokenClaims,
    ITree,
    ITreeEntry,
    IVersion,
    MessageType,
    TreeEntry,
} from "@microsoft/fluid-protocol-definitions";
import * as assert from "assert";
import * as jwtDecode from "jwt-decode";
import { Audience } from "./audience";
import { BlobCacheStorageService } from "./blobCacheStorageService";
import { BlobManager } from "./blobManager";
import { ContainerContext } from "./containerContext";
import { debug } from "./debug";
import { DeltaManager } from "./deltaManager";
import { DeltaManagerProxy } from "./deltaManagerProxy";
import { Loader, RelativeLoader } from "./loader";
import { NullChaincode } from "./nullRuntime";
import { pkgName, pkgVersion } from "./packageVersion";
import { PrefetchDocumentStorageService } from "./prefetchDocumentStorageService";

// disabling these per-file rather than full subdirectory
// tslint:disable:no-floating-promises no-single-line-block-comment
/* eslint-disable @typescript-eslint/no-misused-promises */

// tslint:disable-next-line:no-var-requires
const performanceNow = require("performance-now") as (() => number);
// tslint:disable-next-line:no-var-requires no-submodule-imports
const merge = require("lodash/merge");

const PackageNotFactoryError = "Code package does not implement IRuntimeFactory";

export class Container extends EventEmitterWithErrorHandling implements IContainer {
    public static version = "^0.1.0";

    /**
     * Load container.
     */
    public static async load(
        id: string,
        service: IDocumentService,
        codeLoader: ICodeLoader,
        options: any,
        scope: IComponent,
        loader: Loader,
        request: IRequest,
        logger?: ITelemetryBaseLogger,
    ): Promise<Container> {
        const container = new Container(
            id,
            options,
            service,
            scope,
            codeLoader,
            loader,
            request,
            logger);

        // eslint-disable-next-line no-async-promise-executor
        return new Promise<Container>(async (res, rej) => {
            let alreadyRaisedError = false;
            const onError = (error) => {
                container.removeListener("error", onError);
                // Depending where error happens, we can be attempting to connect to web socket
                // and continuously retrying (consider offline mode)
                // Host has no container to close, so it's prudent to do it here
                container.close();
                rej(error);
                alreadyRaisedError = true;
            };
            container.on("error", onError);

            const version = request.headers && request.headers[LoaderHeader.version];
            const pause = request.headers && request.headers[LoaderHeader.pause];

            // tslint:disable-next-line no-unsafe-any
            return container.load(version, !!pause)
                .then(() => {
                    container.removeListener("error", onError);
                    res(container);
                })
                .catch((error) => {
                    if (!alreadyRaisedError) {
                        container.logCriticalError(error);
                    }
                    container.ignoreUnhandledConnectonError();
                    onError(error);
                });
        });
    }

    public subLogger: TelemetryLogger;
    public readonly canReconnect: boolean;
    private readonly logger: ITelemetryLogger;

    private pendingClientId: string | undefined;
    private loaded = false;
    // TSLint incorrectly believes blobManager is not reassigned, but actually it is in load().
    // Known bug: https://github.com/palantir/tslint/issues/3803
    // Fixed in ESLint: https://github.com/typescript-eslint/typescript-eslint/issues/946
    // tslint:disable-next-line:prefer-readonly
    private blobManager: BlobManager | undefined;

    // Active chaincode and associated runtime
    private storageService: IDocumentStorageService | undefined | null;

    private _version: string | undefined;
    private _clientId: string | undefined;
    private _scopes: string[] | undefined;
    private _deltaManager: DeltaManager | undefined;
    private _existing: boolean | undefined;
    private readonly _id: string;
    private _parentBranch: string | undefined | null;
    private _connectionState = ConnectionState.Disconnected;
    private _serviceConfiguration: IServiceConfiguration | undefined;
    private readonly _audience: Audience;

    private context: ContainerContext | undefined;
    private pkg: string | IFluidCodeDetails | undefined;
    private codeQuorumKey;
    // TSLint incorrectly believes protocolHandler is not reassigned, but actually it is in load().
    // Known bug: https://github.com/palantir/tslint/issues/3803
    // Fixed in ESLint: https://github.com/typescript-eslint/typescript-eslint/issues/946
    // tslint:disable-next-line:prefer-readonly
    private protocolHandler: ProtocolOpHandler | undefined;
    private connectionDetailsP: Promise<IConnectionDetails> | undefined;

    private firstConnection = true;
    private manualReconnectInProgress = false;
    private readonly connectionTransitionTimes: number[] = [];
    private messageCountAfterDisconnection: number = 0;

    private _closed = false;

    public get closed(): boolean {
        return this._closed;
    }

    public get id(): string {
        return this._id;
    }

    public get deltaManager(): IDeltaManager<ISequencedDocumentMessage, IDocumentMessage> {
        return this._deltaManager!;
    }

    public get connectionState(): ConnectionState {
        return this._connectionState;
    }

    public get connected(): boolean {
        return this.connectionState === ConnectionState.Connected;
    }

    /**
     * Service configuration details. If running in offline mode will be undefined otherwise will contain service
     * configuration details returned as part of the initial connection.
     */
    public get serviceConfiguration(): IServiceConfiguration | undefined {
        return this._serviceConfiguration;
    }

    /**
     * The server provided id of the client.
     * Set once this.connected is true, otherwise undefined
     */
    public get clientId(): string | undefined {
        return this._clientId;
    }

    /**
     * The server provided claims of the client.
     * Set once this.connected is true, otherwise undefined
     */
    public get scopes(): string[] | undefined {
        return this._scopes;
    }

    /**
     * DEPRECATED: use clientDetails.type instead
     * back-compat: 0.11 clientType
     */
    public get clientType(): string {
        return this._deltaManager!.clientType;
    }

    public get clientDetails(): IClientDetails {
        return this._deltaManager!.clientDetails;
    }

    public get chaincodePackage(): string | IFluidCodeDetails | undefined {
        return this.pkg;
    }

    /**
     * Flag indicating whether the document already existed at the time of load
     */
    public get existing(): boolean | undefined {
        return this._existing;
    }

    /**
     * Retrieves the audience associated with the document
     */
    public get audience(): Audience {
        return this._audience;
    }

    /**
     * Returns the parent branch for this document
     */
    public get parentBranch(): string | undefined | null {
        return this._parentBranch;
    }

    /**
     * Controls whether the container will automatically reconnect to the delta stream after receiving a disconnect.
     */
    public set autoReconnect(value: boolean) {
        if (!this._deltaManager) {
            throw new Error("Can't set autoReconnect prior to load");
        }

        this.logger.sendTelemetryEvent({
            eventName: "AutoReconnect",
            value,
<<<<<<< HEAD
            connectionMode: this._deltaManager.connectionMode,
            connectionState: this.connectionState,
=======
            connectionMode: this._deltaManager!.connectionMode,
            connectionState: ConnectionState[this.connectionState],
>>>>>>> cc1e7b1b
        });

        this._deltaManager.autoReconnect = value;
    }

    /**
     * Controls whether the container will automatically reconnect to the delta stream after receiving a disconnect.
     */
    public get autoReconnect() {
        if (!this._deltaManager) {
            throw new Error("Can't access autoReconnect prior to load");
        }
        return this._deltaManager.autoReconnect;
    }

    constructor(
        id: string,
        public readonly options: any,
        private readonly service: IDocumentService,
        private readonly scope: IComponent,
        private readonly codeLoader: ICodeLoader,
        private readonly loader: Loader,
        private readonly originalRequest: IRequest,
        logger?: ITelemetryBaseLogger,
    ) {
        super();

        const [, docId] = id.split("/");
        this._id = decodeURI(docId);
        this._scopes = this.getScopes(options);
        this._audience = new Audience();
        this.canReconnect = !(originalRequest.headers && originalRequest.headers[LoaderHeader.reconnect] === false);

        // create logger for components to use
        // back-compat: 0.11 clientType
        const clientType = this.client.details ? this.client.details.type : this.client.type;
        this.subLogger = DebugLogger.mixinDebugLogger(
            "fluid:telemetry",
            logger,
            {
                docId: this.id,
                clientType, // differentiating summarizer container from main container
                packageName: TelemetryLogger.sanitizePkgName(pkgName),
                packageVersion: pkgVersion,
            });

        // Prefix all events in this file with container-loader
        this.logger = ChildLogger.create(this.subLogger, "Container");

        this.on("error", (error: any) => {
            this.logCriticalError(error);
        });
    }

    /**
     * Retrieves the quorum associated with the document
     */
    public getQuorum(): IQuorum {
        return this.protocolHandler!.quorum;
    }

    public on(event: "connected" | "contextChanged", listener: (clientId: string) => void): this;
    public on(event: "disconnected" | "joining" | "closed", listener: () => void): this;
    public on(event: "error", listener: (error: any) => void): this;
    public on(event: "op", listener: (message: ISequencedDocumentMessage) => void): this;
    public on(event: "pong" | "processTime", listener: (latency: number) => void): this;
    public on(event: MessageType.BlobUploaded, listener: (contents: any) => void): this;

    /* tslint:disable:no-unnecessary-override */
    public on(event: string | symbol, listener: (...args: any[]) => void): this {
        return super.on(event, listener);
    }

    public close(reason?: string) {
        if (this._closed) {
            return;
        }
        this._closed = true;

        if (this._deltaManager) {
            this._deltaManager.close(reason ? new Error(reason) : undefined, false /*raiseContainerError*/);
        }

        if (this.protocolHandler) {
            this.protocolHandler.close();
        }

        assert(this.connectionState === ConnectionState.Disconnected, "disconnect event was not raised!");

        this.emit("closed");

        this.removeAllListeners();
    }

    public async request(path: IRequest): Promise<IResponse> {
        if (!path) {
            return { mimeType: "fluid/container", status: 200, value: this };
        }

        return this.context!.request(path);
    }

    public async snapshot(tagMessage: string, fullTree: boolean = false): Promise<void> {
        // TODO: Issue-2171 Support for Branch Snapshots
        if (tagMessage.includes("ReplayTool Snapshot") === false && this.parentBranch) {
            // The below debug ruins the chrome debugging session
            // Tracked (https://bugs.chromium.org/p/chromium/issues/detail?id=659515)
            debug(`Skipping snapshot due to being branch of ${this.parentBranch}`);
            return;
        }

        // Only snapshot once a code quorum has been established
        if (!this.protocolHandler!.quorum.has("code") && !this.protocolHandler!.quorum.has("code2")) {
            this.logger.sendTelemetryEvent({ eventName: "SkipSnapshot" });
            return;
        }

        // Stop inbound message processing while we complete the snapshot
        try {
            if (this.deltaManager !== undefined) {
                await this.deltaManager.inbound.systemPause();
            }

            await this.snapshotCore(tagMessage, fullTree);

        } catch (ex) {
            this.logger.logException({ eventName: "SnapshotExceptionError" }, ex);
            throw ex;

        } finally {
            if (this.deltaManager !== undefined) {
                this.deltaManager.inbound.systemResume();
            }
        }
    }

    public resume() {
        assert(this.loaded);
        // resume processing ops
        this._deltaManager!.inbound.resume();
        this._deltaManager!.outbound.resume();
        this._deltaManager!.inboundSignal.resume();

        // Ensure connection to web socket
        this.connectToDeltaStream();

        // Do not leave unhandled rejected promise.
        // We report any connection errors through raiseCriticalError() mechanism
        // as they can happen after initial connection.
        this.ignoreUnhandledConnectonError();
    }

    public raiseCriticalError(error: any) {
        this.emit("error", error);
    }

    public reloadContext(): Promise<void> {
        return this.reloadContextCore().catch((error) => {
            this.raiseCriticalError(error);
            throw error;
        });
    }

    /**
     * Connect the deltaManager.  Useful when the autoConnect flag is set to false.
     */
    public async reconnect() {
        // Only track this as a manual reconnection if we are truly the ones kicking it off.
        if (this._connectionState === ConnectionState.Disconnected) {
            this.manualReconnectInProgress = true;
        }
        return this._deltaManager!.connect();
    }

    private async reloadContextCore(): Promise<void> {
        await Promise.all([
            this.deltaManager.inbound.systemPause(),
            this.deltaManager.inboundSignal.systemPause()]);

        const previousContextState = await this.context!.stop();

        let snapshot: ISnapshotTree | undefined;
        const blobs = new Map();
        if (previousContextState) {
            snapshot = buildSnapshotTree(previousContextState.entries, blobs);
        }

        const storage = blobs.size > 0
            ? new BlobCacheStorageService(this.storageService!, blobs)
            : this.storageService!;

        const attributes: IDocumentAttributes = {
            branch: this.id,
            minimumSequenceNumber: this._deltaManager!.minimumSequenceNumber,
            sequenceNumber: this._deltaManager!.referenceSequenceNumber,
        };

        await this.loadContext(attributes, storage, snapshot);

        this.deltaManager.inbound.systemResume();
        this.deltaManager.inboundSignal.systemResume();
    }

    private async snapshotCore(tagMessage: string, fullTree: boolean = false) {
        // Snapshots base document state and currently running context
        const root = this.snapshotBase();
        const componentEntries = await this.context!.snapshot(tagMessage, fullTree);

        // And then combine
        if (componentEntries) {
            root.entries.push(...componentEntries.entries);
        }

        // Generate base snapshot message
        const deltaDetails =
            `${this._deltaManager!.referenceSequenceNumber}:${this._deltaManager!.minimumSequenceNumber}`;
        const message = `Commit @${deltaDetails} ${tagMessage}`;

        // Pull in the prior version and snapshot tree to store against
        const lastVersion = await this.getVersion(this.id);

        const parents = lastVersion ? [lastVersion.id] : [];

        // Write the full snapshot
        return this.storageService!.write(root, parents, message, "");
    }

    private snapshotBase(): ITree {
        const entries: ITreeEntry[] = [];

        const blobMetaData = this.blobManager!.getBlobMetadata();
        entries.push({
            mode: FileMode.File,
            path: ".blobs",
            type: TreeEntry[TreeEntry.Blob],
            value: {
                contents: JSON.stringify(blobMetaData),
                encoding: "utf-8",
            },
        });

        const quorumSnapshot = this.protocolHandler!.quorum.snapshot();
        entries.push({
            mode: FileMode.File,
            path: "quorumMembers",
            type: TreeEntry[TreeEntry.Blob],
            value: {
                contents: JSON.stringify(quorumSnapshot.members),
                encoding: "utf-8",
            },
        });
        entries.push({
            mode: FileMode.File,
            path: "quorumProposals",
            type: TreeEntry[TreeEntry.Blob],
            value: {
                contents: JSON.stringify(quorumSnapshot.proposals),
                encoding: "utf-8",
            },
        });
        entries.push({
            mode: FileMode.File,
            path: "quorumValues",
            type: TreeEntry[TreeEntry.Blob],
            value: {
                contents: JSON.stringify(quorumSnapshot.values),
                encoding: "utf-8",
            },
        });

        // Save attributes for the document
        const documentAttributes: IDocumentAttributes = {
            branch: this.id,
            minimumSequenceNumber: this._deltaManager!.minimumSequenceNumber,
            sequenceNumber: this._deltaManager!.referenceSequenceNumber,
        };
        entries.push({
            mode: FileMode.File,
            path: ".attributes",
            type: TreeEntry[TreeEntry.Blob],
            value: {
                contents: JSON.stringify(documentAttributes),
                encoding: "utf-8",
            },
        });

        // Output the tree
        const root: ITree = {
            entries,
            id: null,
        };

        return root;
    }

    private async getVersion(version: string): Promise<IVersion> {
        const versions = await this.storageService!.getVersions(version, 1);
        return versions[0];
    }

    private async connectToDeltaStream() {
        if (!this.connectionDetailsP) {
            this.connectionTransitionTimes[ConnectionState.Disconnected] = performanceNow();
            this.connectionDetailsP = this._deltaManager!.connect();
        }
        return this.connectionDetailsP;
    }

    private ignoreUnhandledConnectonError() {
        // avoid unhandled promises
        if (this.connectionDetailsP) {
            this.connectionDetailsP.catch(() => { });
        }
    }

    /**
     * Load container.
     *
     * @param specifiedVersion - one of the following
     *   - null: use ops, no snapshots
     *   - undefined - fetch latest snapshot
     *   - otherwise, version sha to load snapshot
     * @param pause - start the container in a paused state
     */
    private async load(specifiedVersion: string | null | undefined, pause: boolean): Promise<void> {
        const perfEvent = PerformanceEvent.start(this.logger, { eventName: "Load" });

        // Start websocket connection as soon as possible.  Note that there is no op handler attached yet, but the
        // DeltaManager is resilient to this and will wait to start processing ops until after it is attached.
        this.createDeltaManager();
        if (!pause) {
            this.connectToDeltaStream();
        }

        this.storageService = await this.getDocumentStorageService();

        // fetch specified snapshot, but intentionally do not load from snapshot if specifiedVersion is null
        const maybeSnapshotTree = specifiedVersion === null ? undefined
            : await this.fetchSnapshotTree(specifiedVersion);

        // if pause, and there's no tree, then we'll start the websocket connection here (we'll need the details later)
        if (!maybeSnapshotTree) {
            this.connectToDeltaStream();
        }

        const blobManagerP = this.loadBlobManager(this.storageService, maybeSnapshotTree);

        const attributes = await this.getDocumentAttributes(this.storageService, maybeSnapshotTree);

        // attach op handlers to start processing ops
        this.attachDeltaManagerOpHandler(attributes, !specifiedVersion);

        // ...load in the existing quorum
        // Initialize the protocol handler
        const protocolHandlerP = this.initializeProtocolState(attributes, this.storageService, maybeSnapshotTree);

        let loadDetailsP: Promise<void>;

        // Initialize document details - if loading a snapshot use that - otherwise we need to wait on
        // the initial details
        if (maybeSnapshotTree) {
            this._existing = true;
            this._parentBranch = attributes.branch !== this.id ? attributes.branch : null;
            loadDetailsP = Promise.resolve();
        } else {
            loadDetailsP = this.connectToDeltaStream().then((details) => {
                this._existing = details.existing;
                this._parentBranch = details.parentBranch;
            });
        }

        // loadContext directly requires blobManager and protocolHandler to be ready, and eventually calls
        // instantiateRuntime which will want to know existing state.  Wait for these promises to finish.
        [this.blobManager, this.protocolHandler] = await Promise.all([blobManagerP, protocolHandlerP, loadDetailsP]);

        await this.loadContext(attributes, this.storageService, maybeSnapshotTree);

        this.context!.changeConnectionState(this.connectionState, this.clientId!, this._version);

        // Internal context is fully loaded at this point
        this.loaded = true;

        // Propagate current connection state through the system.
        const connected = this.connectionState === ConnectionState.Connected;
        assert(!connected || this._deltaManager!.connectionMode === "read");
        this.propagateConnectionState();

        perfEvent.end({
            existing: this._existing,
            sequenceNumber: attributes.sequenceNumber,
            version: maybeSnapshotTree ? maybeSnapshotTree.id : undefined,
        });

        if (!pause) {
            this.resume();
        }
    }

    private async getDocumentStorageService(): Promise<IDocumentStorageService> {
        const storageService = await this.service.connectToStorage();
        return new PrefetchDocumentStorageService(storageService);
    }

    private async getDocumentAttributes(
        storage: IDocumentStorageService,
        tree: ISnapshotTree | undefined,
    ): Promise<IDocumentAttributes> {
        if (!tree) {
            return {
                branch: this.id,
                minimumSequenceNumber: 0,
                sequenceNumber: 0,
            };
        }

        const attributesHash = ".protocol" in tree.trees
            ? tree.trees[".protocol"].blobs.attributes
            : tree.blobs[".attributes"];

        return readAndParse<IDocumentAttributes>(storage, attributesHash);
    }

    private async initializeProtocolState(
        attributes: IDocumentAttributes,
        storage: IDocumentStorageService,
        tree: ISnapshotTree | undefined,
    ): Promise<ProtocolOpHandler> {
        let members: [string, ISequencedClient][] = [];
        let proposals: [number, ISequencedProposal, string[]][] = [];
        let values: [string, any][] = [];

        if (tree) {
            const baseTree = ".protocol" in tree.trees ? tree.trees[".protocol"] : tree;
            [members, proposals, values] = await Promise.all([
                readAndParse<[string, ISequencedClient][]>(storage, baseTree.blobs.quorumMembers!),
                readAndParse<[number, ISequencedProposal, string[]][]>(storage, baseTree.blobs.quorumProposals!),
                readAndParse<[string, ICommittedProposal][]>(storage, baseTree.blobs.quorumValues!),
            ]);
        }

        const protocol = new ProtocolOpHandler(
            attributes.branch,
            attributes.minimumSequenceNumber,
            attributes.sequenceNumber,
            members,
            proposals,
            values,
            (key, value) => this.submitMessage(MessageType.Propose, { key, value }),
            (sequenceNumber) => this.submitMessage(MessageType.Reject, sequenceNumber));

        const protocolLogger = ChildLogger.create(this.subLogger, "ProtocolHandler");

        protocol.on("Summary", (message) => {
            switch (message.type) {
                case MessageType.Summarize:
                    protocolLogger.sendTelemetryEvent({
                        eventName: "Summarize",
                        message: message.contents as ISummaryContent,
                        summarySequenceNumber: message.sequenceNumber,
                        refSequenceNumber: message.referenceSequenceNumber,
                    });
                    break;
                case MessageType.SummaryAck:
                    const ack = message.contents as ISummaryAck;
                    protocolLogger.sendTelemetryEvent({
                        eventName: "SummaryAck",
                        handle: ack.handle,
                        sequenceNumber: message.sequenceNumber,
                        summarySequenceNumber: ack.summaryProposal.summarySequenceNumber,
                    });
                    break;
                case MessageType.SummaryNack:
                    const nack = message.contents as ISummaryNack;
                    protocolLogger.sendTelemetryEvent({
                        eventName: "SummaryNack",
                        error: nack.errorMessage,
                        sequenceNumber: message.sequenceNumber,
                        summarySequenceNumber: nack.summaryProposal.summarySequenceNumber,
                    });
                    break;
                default:
            }

        });

        protocol.quorum.on("error", (error) => {
            // tslint:disable-next-line no-unsafe-any
            protocolLogger.sendErrorEvent(error);
        });

        // Track membership changes and update connection state accordingly
        protocol.quorum.on("addMember", (clientId, details) => {
            // This is the only one that requires the pending client ID
            if (clientId === this.pendingClientId) {
                this.setConnectionState(
                    ConnectionState.Connected,
                    `joined @ ${details.sequenceNumber}`,
                    this.pendingClientId,
                    this._deltaManager!.version,
                    details.client.scopes,
                    this._deltaManager!.serviceConfiguration);
            }
        });

        protocol.quorum.on("removeMember", (clientId) => {
            if (clientId === this._clientId) {
                this._deltaManager!.updateQuorumLeave();
            }
        });

        protocol.quorum.on(
            "approveProposal",
            (sequenceNumber, key, value) => {
                debug(`approved ${key}`);
                if (key === "code" || key === "code2") {
                    // back compat - can remove in 0.7
                    if (!this.codeQuorumKey) {
                        this.codeQuorumKey = key;
                    }

                    // back compat - can remove in 0.7
                    if (key !== this.codeQuorumKey) {
                        return;
                    }

                    debug(`loadCode ${JSON.stringify(value)}`);

                    if (value === this.pkg) {
                        return;
                    }

                    this.reloadContext();
                }
            });

        return protocol;
    }

    private async loadBlobManager(
        storage: IDocumentStorageService,
        tree: ISnapshotTree | undefined,
    ): Promise<BlobManager> {
        const blobHash = tree && tree.blobs[".blobs"];
        const blobs: IGenericBlob[] = blobHash
            ? await readAndParse<IGenericBlob[]>(storage, blobHash)
            : [];

        const blobManager = new BlobManager(storage);
        blobManager.loadBlobMetadata(blobs);

        return blobManager;
    }

    private async loadCodeFromQuorum(
        quorum: Quorum,
    ): Promise<{ pkg: IFluidCodeDetails | undefined; chaincode: IRuntimeFactory }> {
        // back compat - can remove in 0.7
        const codeQuorumKey = quorum.has("code")
            ? "code"
            : quorum.has("code2") ? "code2" : undefined;
        this.codeQuorumKey = codeQuorumKey;

        const pkg = codeQuorumKey ? quorum.get(codeQuorumKey) as IFluidCodeDetails : undefined;
        const chaincode = await this.loadCode(pkg);

        return { chaincode, pkg };
    }

    /**
     * Loads the code for the provided package
     */
    private async loadCode(pkg: IFluidCodeDetails | undefined): Promise<IRuntimeFactory> {
        if (!pkg) {
            return new NullChaincode();
        }

        const component = await this.codeLoader.load<IRuntimeFactory | IFluidModule>(pkg);

        if ("fluidExport" in component) {
            const factory = component.fluidExport.IRuntimeFactory;
            return factory ? factory : Promise.reject(PackageNotFactoryError);
        }

        // TODO included for back-compat
        if ("instantiateRuntime" in component) {
            return component;
        }

        return Promise.reject(PackageNotFactoryError);
    }

    private get client() {
        // tslint:disable-next-line:no-unsafe-any
        const client: IClient = this.options && this.options.client
            // tslint:disable-next-line:no-unsafe-any
            ? (this.options.client as IClient)
            : {
                type: "browser", // back-compat: 0.11 clientType
                details: {
                    capabilities: { interactive: true },
                },
                permission: [],
                scopes: [],
                user: { id: "" },
            };

        // client info from headers overrides client info from loader options
        const headerClientDetails = this.originalRequest.headers
            && this.originalRequest.headers[LoaderHeader.clientDetails];

        if (headerClientDetails) {
            // tslint:disable-next-line: no-unsafe-any
            merge(client.details, headerClientDetails);
        }

        // back-compat: 0.11 clientType
        const headerClientType = this.originalRequest.headers && this.originalRequest.headers[LoaderHeader.clientType];
        if (headerClientType) {
            client.type = headerClientType;
        }
        return client;
    }

    private createDeltaManager(): void {
        // Create the DeltaManager and begin listening for connection events
        // tslint:disable-next-line:no-unsafe-any
        const client = this.client;

        this._deltaManager = new DeltaManager(
            this.service,
            client,
            ChildLogger.create(this.subLogger, "DeltaManager"),
            this.canReconnect,
        );

        // Open a connection - the DeltaManager will automatically reconnect
        this._deltaManager.on("connect", (details: IConnectionDetails) => {
            this.setConnectionState(
                ConnectionState.Connecting,
                "websocket established",
                details.clientId,
                details.version,
                details.claims.scopes,
                details.serviceConfiguration);

            if (this._deltaManager!.connectionMode === "read") {
                this.setConnectionState(
                    ConnectionState.Connected,
                    `joined as readonly`,
                    details.clientId,
                    this._deltaManager!.version,
                    details.claims.scopes,
                    this._deltaManager!.serviceConfiguration);
            }

            // back-compat for new client and old server.
            this._audience.clear();

            const priorClients = details.initialClients ? details.initialClients : [];
            for (const priorClient of priorClients) {
                this._audience.addMember(priorClient.clientId, priorClient.client);
            }
        });

        this._deltaManager.on("disconnect", (reason: string) => {
            this.manualReconnectInProgress = false;
            this.setConnectionState(ConnectionState.Disconnected, reason);
        });

        this._deltaManager.on("error", (error) => {
            this.raiseCriticalError(error);
        });

        this._deltaManager.on("pong", (latency) => {
            this.emit("pong", latency);
        });

        this._deltaManager.on("processTime", (time) => {
            this.emit("processTime", time);
        });
    }

    private attachDeltaManagerOpHandler(attributes: IDocumentAttributes, catchUp: boolean): void {
        assert(this._deltaManager);

        this._deltaManager!.on("closed", () => {
            this.close();
        });

        // If we're the outer frame, do we want to do this?
        // Begin fetching any pending deltas once we know the base sequence #. Can this fail?
        // It seems like something, like reconnection, that we would want to retry but otherwise allow
        // the document to load
        this._deltaManager!.attachOpHandler(
            attributes.minimumSequenceNumber,
            attributes.sequenceNumber,
            {
                process: (message) => {
                    return this.processRemoteMessage(message);
                },
                processSignal: (message) => {
                    this.processSignal(message);
                },
            },
            catchUp);
    }

    private logConnectionStateChangeTelemetry(value: ConnectionState, oldState: ConnectionState, reason: string) {
        // Log actual event
        const time = performanceNow();
        this.connectionTransitionTimes[value] = time;
        const duration = time - this.connectionTransitionTimes[oldState];

        let durationFromDisconnected: number | undefined;
        let connectionMode: string | undefined;
        let connectionInitiationReason: string | undefined;
        let autoReconnect: boolean | undefined;
        if (value === ConnectionState.Disconnected) {
            autoReconnect = this._deltaManager!.autoReconnect;
        } else {
            connectionMode = this._deltaManager!.connectionMode;
            if (value === ConnectionState.Connected) {
                durationFromDisconnected = time - this.connectionTransitionTimes[ConnectionState.Disconnected];
                durationFromDisconnected = TelemetryLogger.formatTick(durationFromDisconnected);
            }
            if (this.firstConnection) {
                connectionInitiationReason = "InitialConnect";
            } else if (this.manualReconnectInProgress) {
                connectionInitiationReason = "ManualReconnect";
            } else {
                connectionInitiationReason = "AutoReconnect";
            }
        }

        this.logger.sendPerformanceEvent({
            eventName: `ConnectionStateChange_${ConnectionState[value]}`,
            from: ConnectionState[oldState],
            duration,
            durationFromDisconnected,
            reason,
            connectionInitiationReason,
            socketDocumentId: this._deltaManager ? this._deltaManager.socketDocumentId : undefined,
            pendingClientId: this.pendingClientId,
            clientId: this.clientId,
            connectionMode,
            autoReconnect,
        });

        if (value === ConnectionState.Connected) {
            this.firstConnection = false;
            this.manualReconnectInProgress = false;
        }
    }

    private setConnectionState(value: ConnectionState.Disconnected, reason: string);
    private setConnectionState(
        value: ConnectionState,
        reason: string,
        clientId: string,
        version: string,
        scopes: string[],
        configuration: IServiceConfiguration);
    private setConnectionState(
        value: ConnectionState,
        reason: string,
        context?: string,
        version?: string,
        scopes?: string[],
        configuration?: IServiceConfiguration) {
        if (this.connectionState === value) {
            // Already in the desired state - exit early
            this.logger.sendErrorEvent({ eventName: "setConnectionStateSame", value });
            return;
        }

        const oldState = this._connectionState;
        this._connectionState = value;
        this._version = version;
        this._scopes = scopes;
        this._serviceConfiguration = configuration;

        // Stash the clientID to detect when transitioning from connecting (socket.io channel open) to connected
        // (have received the join message for the client ID)
        // This is especially important in the reconnect case. It's possible there could be outstanding
        // ops sent by this client, so we should keep the old client id until we see our own client's
        // join message. after we see the join message for out new connection with our new client id,
        // we know there can no longer be outstanding ops that we sent with the previous client id.
        if (value === ConnectionState.Connecting) {
            this.pendingClientId = context;
        } else if (value === ConnectionState.Connected) {
            this._clientId = this.pendingClientId;
            this._deltaManager!.updateQuorumJoin();
        } else if (value === ConnectionState.Disconnected) {
            // Important as we process our own joinSession message through delta request
            this.pendingClientId = undefined;
        }

        // Report telemetry after we set client id!
        this.logConnectionStateChangeTelemetry(value, oldState, reason);

        if (this.loaded) {
            this.propagateConnectionState();
        }
    }

    private propagateConnectionState() {
        assert(this.loaded);
        const logOpsOnReconnect: boolean = this._connectionState === ConnectionState.Connected && !this.firstConnection;
        if (logOpsOnReconnect) {
            this.messageCountAfterDisconnection = 0;
        }
        this.context!.changeConnectionState(this._connectionState, this.clientId!, this._version);
        this.protocolHandler!.quorum.changeConnectionState(this._connectionState, this.clientId!);
        raiseConnectedEvent(this, this._connectionState, this.clientId!);
        if (logOpsOnReconnect) {
            this.logger.sendTelemetryEvent(
                { eventName: "OpsSentOnReconnect", count: this.messageCountAfterDisconnection });
        }
    }

    private submitMessage(type: MessageType, contents: any, batch?: boolean, metadata?: any): number {
        if (this.connectionState !== ConnectionState.Connected) {
            this.logger.sendErrorEvent({ eventName: "SubmitMessageWithNoConnection", type });
            return -1;
        }

        this.messageCountAfterDisconnection += 1;
        return this._deltaManager!.submit(type, contents, batch, metadata);
    }

    private processRemoteMessage(message: ISequencedDocumentMessage): IProcessMessageResult {
        const local = this._clientId === message.clientId;

        // Forward non system messages to the loaded runtime for processing
        if (!isSystemMessage(message)) {
            this.context!.process(message, local, undefined);
        }

        // Allow the protocol handler to process the message
        const result = this.protocolHandler!.processMessage(message, local);

        this.emit("op", message);

        return result;
    }

    private submitSignal(message: any) {
        this._deltaManager!.submitSignal(JSON.stringify(message));
    }

    private processSignal(message: ISignalMessage) {
        // No clientId indicates a system signal message.
        if (message.clientId === null && this._audience) {
            const innerContent = message.content as { content: any; type: string };
            if (innerContent.type === MessageType.ClientJoin) {
                const newClient = innerContent.content as ISignalClient;
                this._audience.addMember(newClient.clientId, newClient.client);
            } else if (innerContent.type === MessageType.ClientLeave) {
                const leftClientId = innerContent.content as string;
                this._audience.removeMember(leftClientId);
            }
        } else {
            const local = this._clientId === message.clientId;
            this.context!.processSignal(message, local);
        }
    }

    // tslint:disable no-unsafe-any
    private getScopes(options: any): string[] {
        return options && options.tokens && options.tokens.jwt ?
            // eslint-disable-next-line @typescript-eslint/no-unnecessary-type-assertion
            (jwtDecode(options.tokens.jwt) as ITokenClaims).scopes : [];
    }
    // tslint:enable no-unsafe-any

    /**
     * Get the most recent snapshot, or a specific version.
     * @param specifiedVersion - The specific version of the snapshot to retrieve
     * @returns The snapshot requested, or the latest snapshot if no version was specified
     */
    private async fetchSnapshotTree(specifiedVersion?: string): Promise<ISnapshotTree | undefined> {
        const version = await this.getVersion(specifiedVersion || this.id);

        if (version) {
            return await this.storageService!.getSnapshotTree(version) || undefined;
        } else if (specifiedVersion) {
            // we should have a defined version to load from if specified version requested
            this.logger.sendErrorEvent({ eventName: "NoVersionFoundWhenSpecified", specifiedVersion });
        }

        return undefined;
    }

    private async loadContext(
        attributes: IDocumentAttributes,
        storage: IDocumentStorageService,
        snapshot?: ISnapshotTree,
    ) {
        const chaincode = await this.loadCodeFromQuorum(this.protocolHandler!.quorum);
        this.pkg = chaincode.pkg;

        // The relative loader will proxy requests to '/' to the loader itself assuming no non-cache flags
        // are set. Global requests will still go to this loader
        const loader = new RelativeLoader(this.loader, this.originalRequest);

        this.context = await ContainerContext.load(
            this,
            this.scope,
            this.codeLoader,
            chaincode.chaincode,
            snapshot || { id: null, blobs: {}, commits: {}, trees: {} },
            attributes,
            this.blobManager,
            new DeltaManagerProxy(this._deltaManager!),
            new QuorumProxy(this.protocolHandler!.quorum),
            loader,
            storage,
            (err) => this.raiseCriticalError(err),
            (type, contents) => this.submitMessage(type, contents),
            (message) => this.submitSignal(message),
            (message) => this.snapshot(message),
            (reason?: string) => this.close(reason),
            Container.version,
        );

        loader.resolveContainer(this);
        this.emit("contextChanged", this.pkg);
    }

    // Please avoid calling it directly.
    // raiseCriticalError() is the right flow for most cases
    private logCriticalError(error: any) {
        this.logger.sendErrorEvent({ eventName: "onError", [TelemetryEventRaisedOnContainer]: true }, error);
    }
}<|MERGE_RESOLUTION|>--- conflicted
+++ resolved
@@ -281,13 +281,8 @@
         this.logger.sendTelemetryEvent({
             eventName: "AutoReconnect",
             value,
-<<<<<<< HEAD
             connectionMode: this._deltaManager.connectionMode,
-            connectionState: this.connectionState,
-=======
-            connectionMode: this._deltaManager!.connectionMode,
             connectionState: ConnectionState[this.connectionState],
->>>>>>> cc1e7b1b
         });
 
         this._deltaManager.autoReconnect = value;
