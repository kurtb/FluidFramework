{
  "name": "@fluidframework/odsp-utils",
<<<<<<< HEAD
  "version": "0.20.0",
=======
  "version": "0.19.1",
>>>>>>> 04de2ac4
  "description": "ODSP utilities",
  "repository": "microsoft/FluidFramework",
  "license": "MIT",
  "author": "Microsoft",
  "sideEffects": false,
  "main": "dist/index.js",
  "module": "lib/index.js",
  "types": "dist/index.d.ts",
  "scripts": {
    "build": "concurrently npm:build:compile npm:lint",
    "build:compile": "concurrently npm:tsc npm:build:esnext",
    "build:esnext": "tsc --project ./tsconfig.esnext.json",
    "build:full": "npm run build",
    "build:full:compile": "npm run build:compile",
    "clean": "rimraf dist *.tsbuildinfo *.build.log",
    "eslint": "eslint --ext=ts,tsx --format stylish src",
    "eslint:fix": "eslint --ext=ts,tsx --format stylish src --fix",
    "lint": "npm run eslint",
    "lint:fix": "npm run eslint:fix",
    "tsc": "tsc"
  },
  "dependencies": {
    "axios": "^0.18.0"
  },
  "devDependencies": {
    "@fluidframework/build-common": "^0.16.0",
    "@fluidframework/eslint-config-fluid": "^0.17.0",
    "@typescript-eslint/eslint-plugin": "~2.17.0",
    "@typescript-eslint/parser": "~2.17.0",
    "concurrently": "^5.2.0",
    "eslint": "~6.8.0",
    "eslint-plugin-eslint-comments": "~3.1.2",
    "eslint-plugin-import": "2.20.0",
    "eslint-plugin-no-null": "~1.0.2",
    "eslint-plugin-optimize-regex": "~1.1.7",
    "eslint-plugin-prefer-arrow": "~1.1.7",
    "eslint-plugin-react": "~7.18.0",
    "eslint-plugin-unicorn": "~15.0.1",
    "rimraf": "^2.6.2",
    "typescript": "~3.7.4"
  }
}<|MERGE_RESOLUTION|>--- conflicted
+++ resolved
@@ -1,10 +1,6 @@
 {
   "name": "@fluidframework/odsp-utils",
-<<<<<<< HEAD
   "version": "0.20.0",
-=======
-  "version": "0.19.1",
->>>>>>> 04de2ac4
   "description": "ODSP utilities",
   "repository": "microsoft/FluidFramework",
   "license": "MIT",
