--- conflicted
+++ resolved
@@ -4,13 +4,8 @@
 
 historian:
   name: historian
-<<<<<<< HEAD
   image: prague.azurecr.io/historian:1011
-  redis: coiled-toucan-redis
-=======
-  image: prague.azurecr.io/historian:770
   redis: lumpy-condor-redis
->>>>>>> 38b2f566
 
 gitrest:
   name: gitrest
