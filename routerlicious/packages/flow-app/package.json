{
  "name": "@prague/flow-app",
  "description": "App hosting experimental flow-editor for collaborative journaling.",
  "version": "0.2.0",
  "author": "Microsoft",
  "repository": "microsoft/prague",
  "main": "dist/index.bundle.js",
  "types": "dist/index.d.ts",
  "sideEffects": false,
  "scripts": {
<<<<<<< HEAD
    "webpack": "webpack --env=\"production\"",
    "webpack:full": "webpack --env=\"production\"",
    "republish-local": "docker-compose stop verdaccio && docker-compose rm -f -v verdaccio && docker-compose create --force-recreate verdaccio && docker-compose start verdaccio && npm run publish-local",
=======
    "build": "webpack --env=\"production\"",
    "build:full": "webpack --env=\"production\"",
    "republish": "docker-compose stop verdaccio && docker-compose rm -f -v verdaccio && docker-compose create --force-recreate verdaccio && docker-compose start verdaccio && npm run publish-local",
>>>>>>> bc0188a8
    "publish-local-flow-document": "cd ../flow-document && npm run publish-local",
    "publish-local-flow-editor": "cd ../flow-editor && npm run publish-local",
    "publish-local-table-document": "cd ../table-document && npm run publish-local",
    "publish-local-table-slice": "cd ../table-slice && npm run publish-local",
    "publish-local-table-view": "cd ../table-view && npm run publish-local",
    "publish-local-chart-view": "cd ../chart-view && npm run publish-local",
    "publish-local": "run-p publish-local-*",
    "publish-wu2-flow-document": "cd ../flow-document && npm run publish-wu2",
    "publish-wu2-flow-editor": "cd ../flow-editor && npm run publish-wu2",
    "publish-wu2-table-document": "cd ../table-document && npm run publish-wu2",
    "publish-wu2-table-view": "cd ../table-view && npm run publish-wu2",
    "publish-wu2-chart-view": "cd ../chart-view && npm run publish-wu2",
    "publish-wu2": "run-p publish-wu2-*",
    "dev": "webpack-dev-server"
  },
  "dependencies": {
    "@prague/flow-host": "^0.2.0",
    "react": "^16.6.3",
    "react-dom": "^16.6.3"
  },
  "devDependencies": {
    "@types/react": "^16.7.7",
    "@types/react-dom": "^16.0.11",
    "css-loader": "^1.0.0",
    "html-webpack-plugin": "^3.2.0",
    "npm-run-all": "^4.1.5",
    "source-map-loader": "^0.2.4",
    "style-loader": "^0.23.0",
    "ts-loader": "^4.5.0",
    "typescript": "^3.2.2",
    "typings-for-css-modules-loader": "^1.7.0",
    "webpack": "^4.8.2",
    "webpack-cli": "^3.1.2",
    "webpack-dev-server": "^3.1.14",
    "webpack-merge": "^4.1.2"
  }
}<|MERGE_RESOLUTION|>--- conflicted
+++ resolved
@@ -8,15 +8,9 @@
   "types": "dist/index.d.ts",
   "sideEffects": false,
   "scripts": {
-<<<<<<< HEAD
-    "webpack": "webpack --env=\"production\"",
-    "webpack:full": "webpack --env=\"production\"",
-    "republish-local": "docker-compose stop verdaccio && docker-compose rm -f -v verdaccio && docker-compose create --force-recreate verdaccio && docker-compose start verdaccio && npm run publish-local",
-=======
     "build": "webpack --env=\"production\"",
     "build:full": "webpack --env=\"production\"",
     "republish": "docker-compose stop verdaccio && docker-compose rm -f -v verdaccio && docker-compose create --force-recreate verdaccio && docker-compose start verdaccio && npm run publish-local",
->>>>>>> bc0188a8
     "publish-local-flow-document": "cd ../flow-document && npm run publish-local",
     "publish-local-flow-editor": "cd ../flow-editor && npm run publish-local",
     "publish-local-table-document": "cd ../table-document && npm run publish-local",
