// tslint:disable:whitespace align no-bitwise no-string-literal member-ordering
import performanceNow = require("performance-now");
import * as url from "url";
import * as api from "../api-core";
import { IMap, IMapView, IValueChanged } from "../map";
import * as SharedString from "../merge-tree";
import * as ui from "../ui";
import { Status } from "./status";

enum CharacterCodes {
    _ = 95,
    $ = 36,

    ampersand = 38,             // &
    asterisk = 42,              // *
    at = 64,                    // @
    backslash = 92,             // \
    bar = 124,                  // |
    caret = 94,                 // ^
    closeBrace = 125,           // }
    closeBracket = 93,          // ]
    closeParen = 41,            // )
    colon = 58,                 // :
    comma = 44,                 // ,
    dot = 46,                   // .
    doubleQuote = 34,           // "
    equals = 61,                // =
    exclamation = 33,           // !
    hash = 35,                  // #
    greaterThan = 62,           // >
    lessThan = 60,              // <
    minus = 45,                 // -
    openBrace = 123,            // {
    openBracket = 91,           // [
    openParen = 40,             // (
    percent = 37,               // %
    plus = 43,                  // +
    question = 63,              // ?
    semicolon = 59,             // ;
    singleQuote = 39,           // '
    slash = 47,                 // /
    tilde = 126,                // ~
    linefeed = 10,              // \n
    cr = 13,                    // \r
    _0 = 48,
    _9 = 57,
    a = 97,
    b = 98,
    g = 103,
    l = 108,
    z = 122,

    A = 65,
    B = 66, C = 67, D = 68, E = 69, F = 70,
    G = 71, H = 72, I = 73, J = 74, K = 75,
    L = 76, M = 77, N = 78, O = 79, P = 80,
    Q = 81, R = 82, S = 83, T = 84, U = 85,
    V = 86, W = 87, X = 88, Y = 89, Z = 90,
    space = 0x0020,   // " "
}

export interface IOverlayMarker {
    id: string;
    position: number;
}

interface IParagraphInfo {
    breaks: number[];
    singleLineWidth: number;
}

interface IParagraphItemInfo {
    minWidth: number;
    items: ParagraphItem[];
}

interface IListInfo {
    itemCounts: number[];
}

interface IParagraphMarker extends SharedString.Marker {
    cache?: IParagraphInfo;
    itemCache?: IParagraphItemInfo;
    listHeadCache?: IListHeadInfo;
    listCache?: IListInfo;
}

function clearContentCaches(pgMarker: IParagraphMarker) {
    pgMarker.cache = undefined;
    pgMarker.itemCache = undefined;
}

// TODO: indent decoration
export interface ILineDiv extends HTMLDivElement {
    linePos?: number;
    lineEnd?: number;
    contentWidth?: number;
    indentWidth?: number;
    indentSymbol?: ISymbol;
}

interface IRowDiv extends ILineDiv {
    rowView: RowView;
}

interface ISegSpan extends HTMLSpanElement {
    seg: SharedString.TextSegment;
    segPos?: number;
    offset?: number;
    clipOffset?: number;
    textErrorRun?: IRange;
}

interface IRangeInfo {
    elm: HTMLElement;
    node: Node;
    offset: number;
}

export interface Item {
    key: string;
    div?: HTMLDivElement;
    iconURL?: string;
}

export function namesToItems(names: string[]): Item[] {
    let items: Item[] = new Array(names.length);

    for (let i = 0, len = names.length; i < len; i++) {
        items[i] = { key: names[i] };
    }

    return items;
}

function altsToItems(alts: Alt[]) {
    return alts.map((v) => ({ key: v.text }));
}

type Alt = SharedString.Collections.ProxString<number>;
// TODO: mechanism for intelligent services to publish interfaces like this
interface ITextErrorInfo {
    text: string;
    alternates: Alt[];
    color?: string;
}

export interface ISelectionListBox {
    elm: HTMLDivElement;
    show();
    hide();
    prevItem();
    nextItem();
    removeHighlight();
    showSelectionList(selectionItems: Item[], hintSelection?: string);
    selectItem(key: string);
    items(): Item[];
    getSelectedKey(): string;
}

export function selectionListBoxCreate(
    textRect: ui.Rectangle,
    container: HTMLElement,
    itemHeight: number,
    offsetY: number,
    varHeight?: number): ISelectionListBox {

    let listContainer = document.createElement("div");
    let items: Item[];
    let itemCapacity: number;
    let selectionIndex = -1;
    let topSelection = 0;

    init();

    return {
        elm: listContainer,
        getSelectedKey,
        hide: () => {
            listContainer.style.visibility = "hidden";
        },
        items: () => items,
        prevItem,
        nextItem,
        removeHighlight,
        selectItem: selectItemByKey,
        show: () => {
            listContainer.style.visibility = "visible";
        },
        showSelectionList,
    };

    function selectItemByKey(key: string) {
        key = key.trim();
        if (selectionIndex >= 0) {
            if (items[selectionIndex].key === key) {
                return;
            }
        }
        for (let i = 0, len = items.length; i < len; i++) {
            if (items[i].key === key) {
                selectItem(i);
                break;
            }
        }
    }

    function getSelectedKey() {
        if (selectionIndex >= 0) {
            return items[selectionIndex].key;
        }
    }

    function prevItem() {
        if (selectionIndex > 0) {
            selectItem(selectionIndex - 1);
        }
    }

    function nextItem() {
        if (selectionIndex < (items.length - 1)) {
            selectItem(selectionIndex + 1);
        }
    }

    function init() {
        listContainer.style.boxShadow = "0px 3px 2px #bbbbbb";
        listContainer.style.backgroundColor = "white";
        listContainer.style.border = "#e5e5e5 solid 2px";

        updateRectangles();
        container.appendChild(listContainer);
    }

    function updateRectangles() {
        let width = textRect.width;
        let height = window.innerHeight / 3;
        let top: number;
        let bottom: number;
        let right: number;
        if ((textRect.x + textRect.width) > window.innerWidth) {
            right = textRect.x;
        }
        // TODO: use container div instead of window/doc body
        // TODO: right/left (for now assume go right)
        if ((height + textRect.y + offsetY + textRect.height) >= window.innerHeight) {
            bottom = window.innerHeight - textRect.y;
        } else {
            top = textRect.y + textRect.height;
        }
        itemCapacity = Math.floor(height / itemHeight);
        if (top !== undefined) {
            let listContainerRect = new ui.Rectangle(textRect.x, top, width, height);
            listContainerRect.height = itemCapacity * itemHeight;
            listContainerRect.conformElementMaxHeight(listContainer);
        } else {
            let listContainerRect = new ui.Rectangle(textRect.x, 0, width, height);
            listContainerRect.height = itemCapacity * itemHeight;
            listContainerRect.conformElementMaxHeightFromBottom(listContainer, bottom);
        }
        if (right !== undefined) {
            listContainer.style.right = (window.innerWidth - right) + "px";
            listContainer.style.left = "";
        }
        if (varHeight) {
            listContainer.style.paddingBottom = varHeight + "px";
        }
    }

    function removeHighlight() {
        if (selectionIndex >= 0) {
            if (items[selectionIndex].div) {
                items[selectionIndex].div.style.backgroundColor = "white";
            }
        }
    }

    function selectItem(indx: number) {
        // then scroll if necessary
        if (indx < topSelection) {
            topSelection = indx;
        } else if ((indx - topSelection) >= itemCapacity) {
            topSelection = (indx - itemCapacity) + 1;
        }
        if (selectionIndex !== indx) {
            selectionIndex = indx;
            updateSelectionList();
        }
    }

    function makeItemDiv(i: number, div: HTMLDivElement) {
        let item = items[i];
        let itemDiv = div;
        itemDiv.style.fontSize = "18px";
        itemDiv.style.fontFamily = "Segoe UI";
        itemDiv.style.lineHeight = itemHeight + "px";
        itemDiv.style.whiteSpace = "pre";
        items[i].div = itemDiv;
        let itemSpan = document.createElement("span");
        itemSpan.innerText = "  " + item.key;
        itemDiv.appendChild(itemSpan);

        if (item.iconURL) {
            let icon = document.createElement("img");
            icon.style.cssFloat = "left";
            icon.style.height = itemHeight + "px";
            icon.style.width = itemHeight + "px";
            icon.setAttribute("src", item.iconURL);
            itemDiv.insertBefore(icon, itemSpan);
        }
        return itemDiv;
    }

    function showSelectionList(selectionItems: Item[], hintSelection?: string) {
        topSelection = 0;
        items = selectionItems;
        clearSubtree(listContainer);
        selectionIndex = -1;
        if (selectionItems.length === 0) {
            return;
        }

        updateSelectionList();

        if (hintSelection) {
            selectItemByKey(hintSelection);
        } else {
            selectItem(0);
        }
    }

    function updateSelectionList() {
        let render = false;
        clearSubtree(listContainer);
        let len = items.length;
        for (let i = 0; i < itemCapacity; i++) {
            let indx = i + topSelection;
            if (indx === len) {
                break;
            } else {
                let item = items[indx];
                if (!item.div) {
                    item.div = document.createElement("div");
                    listContainer.appendChild(item.div);
                    makeItemDiv(indx, item.div);
                    render = true;
                } else {
                    listContainer.appendChild(item.div);
                }
                if (indx === selectionIndex) {
                    item.div.style.backgroundColor = "#aaaaff";
                } else {
                    item.div.style.backgroundColor = "white";
                }
            }
        }
    }
}

function elmOffToSegOff(elmOff: IRangeInfo, span: HTMLSpanElement) {
    if ((elmOff.elm !== span) && (elmOff.elm.parentElement !== span)) {
        console.log("did not hit span");
    }
    let offset = elmOff.offset;
    let prevSib = elmOff.node.previousSibling;
    if ((!prevSib) && (elmOff.elm !== span)) {
        prevSib = elmOff.elm.previousSibling;
    }
    while (prevSib) {
        switch (prevSib.nodeType) {
            case Node.ELEMENT_NODE:
                let innerSpan = <HTMLSpanElement>prevSib;
                offset += innerSpan.innerText.length;
                break;
            case Node.TEXT_NODE:
                offset += prevSib.nodeValue.length;
                break;
            default:
                break;
        }
        prevSib = prevSib.previousSibling;
    }
    return offset;
}

let cachedCanvas: HTMLCanvasElement;
const baseURI = typeof document !== "undefined" ? document.baseURI : "";
let underlineStringURL = `url(${url.resolve(baseURI, "/public/images/underline.gif")}) bottom repeat-x`;
let underlinePaulStringURL = `url(${url.resolve(baseURI, "/public/images/underline-paul.gif")}) bottom repeat-x`;
let underlinePaulGrammarStringURL =
    `url(${url.resolve(baseURI, "/public/images/underline-paulgrammar.gif")}) bottom repeat-x`;
let underlinePaulGoldStringURL =
    `url(${url.resolve(baseURI, "/public/images/underline-gold.gif")}) bottom repeat-x`;

function getTextWidth(text: string, font: string) {
    // re-use canvas object for better performance
    const canvas = cachedCanvas || (cachedCanvas = document.createElement("canvas"));
    const context = canvas.getContext("2d");
    context.font = font;
    const metrics = context.measureText(text);
    return metrics.width;
}

function getMultiTextWidth(texts: string[], font: string) {
    // re-use canvas object for better performance
    const canvas = cachedCanvas || (cachedCanvas = document.createElement("canvas"));
    const context = canvas.getContext("2d");
    context.font = font;
    let sum = 0;
    for (let text of texts) {
        const metrics = context.measureText(text);
        sum += metrics.width;
    }
    return sum;
}

interface IRange {
    start: number;
    end: number;
}

enum ParagraphItemType {
    Block,
    Glue,
    Penalty,
}

interface IParagraphItem {
    type: ParagraphItemType;
    width: number;
    textSegment: SharedString.TextSegment;
    // present if not default height
    height?: number;
}

interface IPGBlock extends IParagraphItem {
    type: ParagraphItemType.Block;
    text: string;
}

function makeIPGBlock(width: number, text: string, textSegment: SharedString.TextSegment) {
    return <IPGBlock>{ type: ParagraphItemType.Block, width, text, textSegment };
}

function makeGlue(
    width: number,
    text: string,
    textSegment: SharedString.TextSegment,
    stretch: number,
    shrink: number) {

    return <IPGGlue>{ type: ParagraphItemType.Glue, width, text, textSegment, stretch, shrink };
}

interface IPGGlue extends IParagraphItem {
    type: ParagraphItemType.Glue;
    text: string;
    stretch: number;
    shrink: number;
}

interface IPGPenalty extends IParagraphItem {
    type: ParagraphItemType.Penalty;
    cost: number;
}

type ParagraphItem = IPGBlock | IPGGlue | IPGPenalty;

// for now assume uniform line widths
function breakPGIntoLinesFF(items: ParagraphItem[], lineWidth: number) {
    let breaks = [0];
    let posInPG = 0;
    let committedItemsWidth = 0;
    let blockRunWidth = 0;
    let blockRunPos = -1;
    let prevIsGlue = true;
    for (let item of items) {
        if (item.type === ParagraphItemType.Block) {
            if (prevIsGlue) {
                blockRunPos = posInPG;
                blockRunWidth = 0;
            }
            if ((committedItemsWidth + item.width) > lineWidth) {
                breaks.push(blockRunPos);
                committedItemsWidth = blockRunWidth;
            }
            posInPG += item.text.length;
            if (committedItemsWidth > lineWidth) {
                breaks.push(posInPG);
                committedItemsWidth = 0;
                blockRunWidth = 0;
                blockRunPos = posInPG;
            } else {
                blockRunWidth += item.width;
            }
            prevIsGlue = false;
        } else if (item.type === ParagraphItemType.Glue) {
            posInPG++;
            prevIsGlue = true;
        }
        committedItemsWidth += item.width;
    }
    return breaks;
}

const enum ParagraphLexerState {
    AccumBlockChars,
    AccumSpaces,
}

type ParagraphTokenAction<TContext> =
    (text: string, type: ParagraphItemType, leadSegment: SharedString.TextSegment, context?: TContext) => void;

class ParagraphLexer<TContext> {
    public state = ParagraphLexerState.AccumBlockChars;
    private spaceCount = 0;
    private textBuf = "";
    private leadSegment: SharedString.TextSegment;

    constructor(public tokenAction: ParagraphTokenAction<TContext>, public actionContext?: TContext) {
    }

    public reset() {
        this.state = ParagraphLexerState.AccumBlockChars;
        this.spaceCount = 0;
        this.textBuf = "";
        this.leadSegment = undefined;
    }

    public lex(textSegment: SharedString.TextSegment) {
        if (this.leadSegment && (!this.leadSegment.matchProperties(textSegment))) {
            this.emit();
            this.leadSegment = textSegment;
        } else if (!this.leadSegment) {
            this.leadSegment = textSegment;
        }
        let segText = textSegment.text;
        for (let i = 0, len = segText.length; i < len; i++) {
            let c = segText.charAt(i);
            if (c === " ") {
                if (this.state === ParagraphLexerState.AccumBlockChars) {
                    this.emitBlock();
                }
                this.state = ParagraphLexerState.AccumSpaces;
                this.spaceCount++;
            } else {
                if (this.state === ParagraphLexerState.AccumSpaces) {
                    this.emitGlue();
                }
                this.state = ParagraphLexerState.AccumBlockChars;
                this.textBuf += c;
            }
        }
        this.emit();
    }

    private emit() {
        if (this.state === ParagraphLexerState.AccumBlockChars) {
            this.emitBlock();
        } else {
            this.emitGlue();
        }
    }

    private emitGlue() {
        if (this.spaceCount > 0) {
            this.tokenAction(SharedString.internedSpaces(this.spaceCount), ParagraphItemType.Glue,
                this.leadSegment, this.actionContext);
            this.spaceCount = 0;
        }
    }

    private emitBlock() {
        if (this.textBuf.length > 0) {
            this.tokenAction(this.textBuf, ParagraphItemType.Block, this.leadSegment, this.actionContext);
            this.textBuf = "";
        }
    }

}
// global until remove old render
let textErrorRun: IRange;

interface ILineContext {
    lineDiv: ILineDiv;
    contentDiv: HTMLDivElement;
    lineDivHeight: number;
    flowView: FlowView;
    span: ISegSpan;
    deferredAttach?: boolean;
    reRenderList?: ILineDiv[];
}

interface IDocumentContext {
    wordSpacing: number;
    headerFontstr: string;
    headerDivHeight: number;
    fontstr: string;
    defaultLineDivHeight: number;
    pgVspace: number;
    boxVspace: number;
    boxHMargin: number;
    boxTopMargin: number;
    tableVspace: number;
    indentWidthThreshold: number;
}

interface IItemsContext {
    docContext?: IDocumentContext;
    curPGMarker: IParagraphMarker;
    nextPGPos: number;
    itemInfo: IParagraphItemInfo;
    paragraphLexer: ParagraphLexer<IItemsContext>;
}

function buildDocumentContext(viewportDiv: HTMLDivElement) {
    let fontstr = "18px Times";
    viewportDiv.style.font = fontstr;
    let headerFontstr = "22px Times";
    let wordSpacing = getTextWidth(" ", fontstr);
    let headerDivHeight = 32;
    let computedStyle = window.getComputedStyle(viewportDiv);
    let defaultLineHeight = 1.2;
    let h = parseInt(computedStyle.fontSize, 10);
    let defaultLineDivHeight = Math.round(h * defaultLineHeight);
    let pgVspace = Math.round(h * 0.5);
    let boxVspace = 3;
    let tableVspace = pgVspace;
    let boxTopMargin = 3;
    let boxHMargin = 3;
    let indentWidthThreshold = 600;
    return <IDocumentContext>{
        fontstr, headerFontstr, wordSpacing, headerDivHeight, defaultLineDivHeight,
        pgVspace, boxVspace, boxHMargin, boxTopMargin, tableVspace, indentWidthThreshold,
    };
}

function showPresence(presenceX: number, lineContext: ILineContext, presenceInfo: ILocalPresenceInfo) {
    if (!presenceInfo.cursor) {
        presenceInfo.cursor = new Cursor(lineContext.flowView.viewportDiv, presenceInfo.xformPos);
        presenceInfo.cursor.addPresenceInfo(presenceInfo);
    }
    presenceInfo.cursor.assignToLine(presenceX, lineContext.lineDivHeight, lineContext.lineDiv);
    presenceInfo.fresh = false;
}

function showPositionEndOfLine(lineContext: ILineContext, presenceInfo?: ILocalPresenceInfo) {
    if ((!presenceInfo) || presenceInfo.fresh) {
        if (lineContext.deferredAttach) {
            addToRerenderList(lineContext);
        } else {
            if (lineContext.span) {
                let cursorBounds = lineContext.span.getBoundingClientRect();
                let lineDivBounds = lineContext.lineDiv.getBoundingClientRect();
                let cursorX = cursorBounds.width + (cursorBounds.left - lineDivBounds.left);
                if (!presenceInfo) {
                    lineContext.flowView.cursor.assignToLine(cursorX, lineContext.lineDivHeight, lineContext.lineDiv);
                } else {
                    showPresence(cursorX, lineContext, presenceInfo);
                }
            } else {
                if (lineContext.lineDiv.indentWidth !== undefined) {
                    if (!presenceInfo) {
                        lineContext.flowView.cursor.assignToLine(
                            lineContext.lineDiv.indentWidth, lineContext.lineDivHeight, lineContext.lineDiv);
                    } else {
                        showPresence(lineContext.lineDiv.indentWidth, lineContext, presenceInfo);
                    }
                } else {
                    if (!presenceInfo) {
                        lineContext.flowView.cursor.assignToLine(0, lineContext.lineDivHeight, lineContext.lineDiv);
                    } else {
                        showPresence(0, lineContext, presenceInfo);
                    }
                }
            }
        }
    }
}

function addToRerenderList(lineContext: ILineContext) {
    if (!lineContext.reRenderList) {
        lineContext.reRenderList = [lineContext.lineDiv];
    } else {
        lineContext.reRenderList.push(lineContext.lineDiv);
    }
}

function showPositionInLine(
    lineContext: ILineContext,
    textStartPos: number,
    text: string,
    cursorPos: number,
    presenceInfo?: ILocalPresenceInfo) {

    if ((!presenceInfo) || presenceInfo.fresh) {
        if (lineContext.deferredAttach) {
            addToRerenderList(lineContext);
        } else {
            let posX: number;
            let lineDivBounds = lineContext.lineDiv.getBoundingClientRect();
            if (cursorPos > textStartPos) {
                let preCursorText = text.substring(0, cursorPos - textStartPos);
                let temp = lineContext.span.innerText;
                lineContext.span.innerText = preCursorText;
                let cursorBounds = lineContext.span.getBoundingClientRect();
                posX = cursorBounds.width + (cursorBounds.left - lineDivBounds.left);
                // console.log(`cbounds w ${cursorBounds.width} posX ${posX} ldb ${lineDivBounds.left}`);
                lineContext.span.innerText = temp;
            } else {
                let cursorBounds = lineContext.span.getBoundingClientRect();
                posX = cursorBounds.left - lineDivBounds.left;
                // console.log(`cbounds whole l ${cursorBounds.left} posX ${posX} ldb ${lineDivBounds.left}`);
            }
            if (!presenceInfo) {
                lineContext.flowView.cursor.assignToLine(posX, lineContext.lineDivHeight, lineContext.lineDiv);
            } else {
                showPresence(posX, lineContext, presenceInfo);
            }
        }
    }
}

function endRenderSegments(marker: SharedString.Marker) {
    return (marker.hasTileLabel("pg") ||
        ((marker.hasRangeLabel("box") &&
            (marker.behaviors & SharedString.MarkerBehaviors.RangeEnd))));
}

function renderSegmentIntoLine(
    segment: SharedString.Segment, segpos: number, refSeq: number,
    clientId: number, start: number, end: number, lineContext: ILineContext) {
    if (lineContext.lineDiv.linePos === undefined) {
        lineContext.lineDiv.linePos = segpos + start;
        lineContext.lineDiv.lineEnd = lineContext.lineDiv.linePos;
    }
    let segType = segment.getType();
    if (segType === SharedString.SegmentType.Text) {
        if (start < 0) {
            start = 0;
        }
        if (end > segment.cachedLength) {
            end = segment.cachedLength;
        }
        let textSegment = <SharedString.TextSegment>segment;
        let text = textSegment.text.substring(start, end);
        let textStartPos = segpos + start;
        let textEndPos = segpos + end;
        lineContext.span = makeSegSpan(lineContext.flowView, text, textSegment, start, segpos);
        lineContext.contentDiv.appendChild(lineContext.span);
        lineContext.lineDiv.lineEnd += text.length;
        if ((lineContext.flowView.cursor.pos >= textStartPos) && (lineContext.flowView.cursor.pos <= textEndPos)) {
            showPositionInLine(lineContext, textStartPos, text, lineContext.flowView.cursor.pos);
        }
        let presenceInfo = lineContext.flowView.presenceInfoInRange(textStartPos, textEndPos);
        if (presenceInfo && (presenceInfo.xformPos !== lineContext.flowView.cursor.pos)) {
            showPositionInLine(lineContext, textStartPos, text, presenceInfo.xformPos, presenceInfo);
        }
    } else if (segType === SharedString.SegmentType.Marker) {
        let marker = <SharedString.Marker>segment;
        if (endRenderSegments(marker)) {
            if (lineContext.flowView.cursor.pos === segpos) {
                showPositionEndOfLine(lineContext);
            } else {
                let presenceInfo = lineContext.flowView.presenceInfoInRange(segpos, segpos);
                if (presenceInfo) {
                    showPositionEndOfLine(lineContext, presenceInfo);
                }
            }
            return false;
        } else {
            lineContext.lineDiv.lineEnd++;
        }
    }
    return true;
}

function findLineDiv(pos: number, flowView: FlowView, dive = false) {
    return flowView.lineDivSelect((elm) => {
        if ((elm.linePos <= pos) && (elm.lineEnd >= pos)) {
            return elm;
        }
    }, flowView.viewportDiv, dive);
}

function decorateLineDiv(lineDiv: ILineDiv, lineFontstr: string, lineDivHeight: number) {
    let indentSymbol = lineDiv.indentSymbol;
    let indentFontstr = lineFontstr;
    if (indentSymbol.font) {
        indentFontstr = indentSymbol.font;
    }
    let em = Math.round(getTextWidth("M", lineFontstr));
    let symbolWidth = getTextWidth(indentSymbol.text, indentFontstr);
    let symbolDiv = makeContentDiv(
        new ui.Rectangle(
            lineDiv.indentWidth - Math.floor(em + symbolWidth), 0, symbolWidth, lineDivHeight), indentFontstr);
    symbolDiv.innerText = indentSymbol.text;
    lineDiv.appendChild(symbolDiv);
}

function reRenderLine(lineDiv: ILineDiv, flowView: FlowView) {
    if (lineDiv) {
        let outerViewportBounds = ui.Rectangle.fromClientRect(flowView.viewportDiv.getBoundingClientRect());
        let lineDivBounds = lineDiv.getBoundingClientRect();
        let lineDivHeight = lineDivBounds.height;
        clearSubtree(lineDiv);
        let contentDiv = lineDiv;
        if (lineDiv.indentSymbol) {
            decorateLineDiv(lineDiv, lineDiv.style.font, lineDivHeight);
        }
        if (lineDiv.indentWidth) {
            contentDiv = makeContentDiv(new ui.Rectangle(lineDiv.indentWidth, 0, lineDiv.contentWidth,
                lineDivHeight), lineDiv.style.font);
            lineDiv.appendChild(contentDiv);
        }
        let lineContext = <ILineContext>{
            contentDiv,
            flowView,
            lineDiv,
            lineDivHeight,
            markerPos: 0,
            pgMarker: undefined,
            span: undefined,
            outerViewportBounds,
        };
        let lineEnd = lineDiv.lineEnd;
        let end = lineEnd;
        if (end === lineDiv.linePos) {
            end++;
        }
        flowView.client.mergeTree.mapRange({ leaf: renderSegmentIntoLine }, SharedString.UniversalSequenceNumber,
            flowView.client.getClientId(), lineContext, lineDiv.linePos, end);
        lineDiv.lineEnd = lineEnd;
    }
}

let randomIndent = false;
function getIndentPct(pgMarker: IParagraphMarker) {
    if (pgMarker.properties && (pgMarker.properties.indentLevel !== undefined)) {
        return pgMarker.properties.indentLevel * 0.05;
    } else if (pgMarker.properties && pgMarker.properties.blockquote) {
        return 0.10;
    } else {
        if (randomIndent) {
            return 0.2 * Math.random();
        } else {
            return 0.0;
        }
    }
}

function getIndentSymbol(pgMarker: IParagraphMarker) {
    let indentLevel = pgMarker.properties.indentLevel;
    indentLevel = indentLevel % pgMarker.listHeadCache.series.length;
    let series = pgMarker.listHeadCache.series[indentLevel];
    let seriesSource = listSeries;
    if (pgMarker.properties.listKind === 1) {
        seriesSource = symbolSeries;
    }
    series = series % seriesSource.length;
    return seriesSource[series](pgMarker.listCache.itemCounts[indentLevel]);
}

interface IListHeadInfo {
    series?: number[];
    tile: IParagraphMarker;
}

interface ITilePos {
    tile: SharedString.Marker;
    pos: number;
}

function getPrecedingTile(
    flowView: FlowView, tile: SharedString.Marker, tilePos: number, label: string,
    filter: (candidate: SharedString.Marker) => boolean, precedingTileCache?: ITilePos[]) {
    if (precedingTileCache) {
        for (let i = precedingTileCache.length - 1; i >= 0; i--) {
            let candidate = precedingTileCache[i];
            if (filter(candidate.tile)) {
                return candidate;
            }
        }
    }
    while (tilePos > 0) {
        tilePos = tilePos - 1;
        let prevTileInfo = findTile(flowView, tilePos, label);
        if (prevTileInfo && filter(prevTileInfo.tile)) {
            return prevTileInfo;
        }
    }
}

function isListTile(tile: IParagraphMarker) {
    return tile.hasTileLabel("list");
}

export interface ISymbol {
    font?: string;
    text: string;
}

function numberSuffix(itemIndex: number, suffix: string): ISymbol {
    return { text: itemIndex.toString() + suffix };
}

// TODO: more than 26
function alphaSuffix(itemIndex: number, suffix: string, little = false) {
    let code = (itemIndex - 1) + CharacterCodes.A;
    if (little) {
        code += 32;
    }
    let prefix = String.fromCharCode(code);
    return { text: prefix + suffix };
}

// TODO: more than 10
let romanNumbers = ["I", "II", "III", "IV", "V", "VI", "VII", "VIII", "IX", "X"];

function roman(itemIndex: number, little = false) {
    let text = romanNumbers[itemIndex - 1] + ".";
    if (little) {
        text = text.toLowerCase();
    }
    return { text };
}

// let wingdingLetters = ["l", "m", "n", "R", "S", "T", "s","w"];
let unicodeBullets = [
    "\u2022", "\u25E6", "\u25AA", "\u2731", "\u272F", "\u2729", "\u273F",
    "\u2745", "\u2739", "\u2720", "\u2722",
];

function itemSymbols(itemIndex: number, indentLevel: number) {
    //    let wingdingLetter = wingdingLetters[indentLevel - 1];
    let wingdingLetter = unicodeBullets[indentLevel - 1];
    //    return { text: wingdingLetter, font: "12px Wingdings" };
    return { text: wingdingLetter };
}

let listSeries = [
    (itemIndex) => numberSuffix(itemIndex, "."),
    (itemIndex) => numberSuffix(itemIndex, ")"),
    (itemIndex) => alphaSuffix(itemIndex, ".", true),
    (itemIndex) => alphaSuffix(itemIndex, ")", true),
    (itemIndex) => alphaSuffix(itemIndex, "."),
    (itemIndex) => alphaSuffix(itemIndex, ")"),
    (itemIndex) => roman(itemIndex, true),
    (itemIndex) => roman(itemIndex),
];

let symbolSeries = [
    (itemIndex) => itemSymbols(itemIndex, 1),
    (itemIndex) => itemSymbols(itemIndex, 2),
    (itemIndex) => itemSymbols(itemIndex, 3),
    (itemIndex) => itemSymbols(itemIndex, 4),
    (itemIndex) => itemSymbols(itemIndex, 5),
    (itemIndex) => itemSymbols(itemIndex, 6),
    (itemIndex) => itemSymbols(itemIndex, 7),
    (itemIndex) => itemSymbols(itemIndex, 8),
    (itemIndex) => itemSymbols(itemIndex, 9),
    (itemIndex) => itemSymbols(itemIndex, 10),
    (itemIndex) => itemSymbols(itemIndex, 11),
];

function convertToListHead(tile: IParagraphMarker) {
    tile.listHeadCache = {
        series: <number[]>tile.properties.series,
        tile,
    };
    tile.listCache = { itemCounts: [0, 1] };
}

/**
 * maximum number of characters before a preceding list paragraph deemed irrelevant
 */
let maxListDistance = 400;

function getListCacheInfo(
    flowView: FlowView, tile: IParagraphMarker, tilePos: number, precedingTileCache?: ITilePos[]) {

    if (isListTile(tile)) {
        if (tile.listCache === undefined) {
            if (tile.properties.series) {
                convertToListHead(tile);
            } else {
                let listKind = tile.properties.listKind;
                let precedingTilePos = getPrecedingTile(flowView, tile, tilePos, "list",
                    (t) => isListTile(t) && (t.properties.listKind === listKind), precedingTileCache);
                if (precedingTilePos && ((tilePos - precedingTilePos.pos) < maxListDistance)) {
                    getListCacheInfo(flowView, precedingTilePos.tile, precedingTilePos.pos, precedingTileCache);
                    let precedingTile = <IParagraphMarker>precedingTilePos.tile;
                    tile.listHeadCache = precedingTile.listHeadCache;
                    let indentLevel = tile.properties.indentLevel;
                    let precedingItemCount = precedingTile.listCache.itemCounts[indentLevel];
                    let itemCounts = precedingTile.listCache.itemCounts.slice();
                    if (indentLevel < itemCounts.length) {
                        itemCounts[indentLevel] = precedingItemCount + 1;
                    } else {
                        itemCounts[indentLevel] = 1;
                    }
                    for (let i = indentLevel + 1; i < itemCounts.length; i++) {
                        itemCounts[i] = 0;
                    }
                    tile.listCache = { itemCounts };
                } else {
                    // doesn't race because re-render is deferred
                    let series: number[];
                    if (tile.properties.listKind === 0) {
                        series = [0, 0, 2, 6, 3, 7, 2, 6, 3, 7];
                    } else {
                        series = [0, 0, 1, 2, 0, 1, 2, 3, 4, 5, 6, 0, 1, 2, 3, 4, 5, 6];
                    }
                    flowView.sharedString.annotateRange({ series },
                        tilePos, tilePos + 1);
                    convertToListHead(tile);
                }
            }
        }
    }
}

function getContentPct(pgMarker: IParagraphMarker) {
    if (pgMarker.properties && pgMarker.properties.contentWidth) {
        return pgMarker.properties.contentWidth;
    } else if (pgMarker.properties && pgMarker.properties.blockquote) {
        return 0.8;
    } else {
        if (randomIndent) {
            return 0.5 + (0.5 * Math.random());
        } else {
            return 1.0;
        }
    }
}

function makeContentDiv(r: ui.Rectangle, lineFontstr) {
    let contentDiv = document.createElement("div");
    contentDiv.style.font = lineFontstr;
    contentDiv.style.whiteSpace = "pre";
    contentDiv.onclick = (e) => {
        let targetDiv = <HTMLDivElement>e.target;
        if (targetDiv.lastElementChild) {
            // tslint:disable-next-line:max-line-length
            console.log(`div click at ${e.clientX},${e.clientY} rightmost span with text ${targetDiv.lastElementChild.innerHTML}`);
        }
    };
    r.conformElement(contentDiv);
    return contentDiv;
}

interface ITableMarker extends SharedString.Marker {
    view?: TableView;
}

interface IBoxMarker extends SharedString.Marker {
    view?: BoxView;
}

interface IRowMarker extends SharedString.Marker {
    view?: RowView;
}

let tableIdSuffix = 0;
let boxIdSuffix = 0;
let rowIdSuffix = 0;

function createMarkerOp(pos1: number, id: string, behaviors: SharedString.MarkerBehaviors,
    rangeLabels: string[], tileLabels?: string[]) {
    let props = <SharedString.MapLike<any>>{
    };
    if (id.length > 0) {
        props[SharedString.reservedMarkerIdKey] = id;
    }
    if (rangeLabels.length > 0) {
        props[SharedString.reservedRangeLabelsKey] = rangeLabels;
    }
    if (tileLabels) {
        props[SharedString.reservedTileLabelsKey] = tileLabels;
    }
    return <SharedString.IMergeTreeInsertMsg>{
        marker: { behaviors },
        pos1,
        props,
        type: SharedString.MergeTreeDeltaType.INSERT,
    };
}

// linear search for now (can stash column index on box but then need to invalidate)
/*function insertColumn(table: TableView, box: BoxView) {
    for (let columnIndex = 0, colCount = table.columns.length; columnIndex < colCount; columnIndex++) {
        let column = table.columns[columnIndex];
        for (let colBox of column.boxes) {
            if (colBox === box) {
                table.insertColumnRight(box, columnIndex);
            }
        }
    }
}
*/
let endPrefix = "end-";

function createBox(opList: SharedString.IMergeTreeOp[], idBase: string,
    pos: number, word?: string) {
    let boxId = idBase + `box${boxIdSuffix++}`;
    opList.push(createMarkerOp(pos, boxId,
        SharedString.MarkerBehaviors.RangeBegin, ["box"]));
    pos++;
    if (word) {
        let insertStringOp = <SharedString.IMergeTreeInsertMsg>{
            pos1: pos,
            text: word,
            type: SharedString.MergeTreeDeltaType.INSERT,
        };
        opList.push(insertStringOp);
        pos += word.length;
    }
    let pgOp = createMarkerOp(pos, boxId + "C",
        SharedString.MarkerBehaviors.Tile, [], ["pg"]);
    opList.push(pgOp);
    pos++;
    opList.push(createMarkerOp(pos, endPrefix + boxId,
        SharedString.MarkerBehaviors.RangeEnd, ["box"]));
    pos++;
    return pos;
}

function createTable(pos: number, flowView: FlowView, nrows = 3, nboxes = 3) {
    let pgAtStart = true;
    if (pos > 0) {
        let segoff = flowView.client.mergeTree.getContainingSegment(pos - 1, SharedString.UniversalSequenceNumber,
            flowView.client.getClientId());
        if (segoff.segment.getType() === SharedString.SegmentType.Marker) {
            let marker = <SharedString.Marker>segoff.segment;
            if (marker.hasTileLabel("pg")) {
                pgAtStart = false;
            }
        }
    }
    let content = ["aardvark", "racoon", "jackelope", "springbok", "tiger", "lion", "eland", "anaconda", "fox"];
    let idBase = flowView.client.longClientId;
    idBase += `T${tableIdSuffix++}`;
    let opList = <SharedString.IMergeTreeInsertMsg[]>[];
    if (pgAtStart) {
        // TODO: copy pg properties from pg marker after pos
        let pgOp = createMarkerOp(pos, "",
            SharedString.MarkerBehaviors.Tile, [], ["pg"]);
        opList.push(pgOp);
        pos++;
    }
    opList.push(createMarkerOp(pos, idBase,
        SharedString.MarkerBehaviors.RangeBegin, ["table"]));
    pos++;
    for (let row = 0; row < nrows; row++) {
        let rowId = idBase + `row${rowIdSuffix++}`;
        opList.push(createMarkerOp(pos, rowId,
            SharedString.MarkerBehaviors.RangeBegin, ["row"]));
        pos++;
        for (let box = 0; box < nboxes; box++) {
            pos = createBox(opList, idBase, pos, content[(box + (nboxes * row)) % content.length]);
        }
        opList.push(createMarkerOp(pos, endPrefix + rowId,
            SharedString.MarkerBehaviors.RangeEnd, ["row"]));
        pos++;
    }
    opList.push(createMarkerOp(pos, endPrefix + idBase,
        SharedString.MarkerBehaviors.RangeEnd |
        SharedString.MarkerBehaviors.Tile, ["table"], ["pg"]));
    pos++;
    let groupOp = <SharedString.IMergeTreeGroupMsg>{
        ops: opList,
        type: SharedString.MergeTreeDeltaType.GROUP,
    };
    flowView.sharedString.transaction(groupOp);
}

class TableView {
    public width: number;
    public renderedHeight: number;
    public deferredHeight: number;
    public minContentWidth = 0;
    public indentPct = 0.0;
    public contentPct = 1.0;
    public rows = <RowView[]>[];
    public columns = <ColumnView[]>[];
    constructor(public tableMarker: ITableMarker, public endTableMarker: ITableMarker) {
    }

    public nextBox(box: BoxView) {
        let retNext = false;
        for (let rowIndex = 0, rowCount = this.rows.length; rowIndex < rowCount; rowIndex++) {
            let row = this.rows[rowIndex];
            for (let boxIndex = 0, boxCount = row.boxes.length; boxIndex < boxCount; boxIndex++) {
                let rowBox = row.boxes[boxIndex];
                if (retNext) {
                    return rowBox;
                }
                if (rowBox === box) {
                    retNext = true;
                }
            }
        }
    }

    public prevBox(box: BoxView) {
        let retPrev = false;
        for (let rowIndex = this.rows.length - 1; rowIndex >= 0; rowIndex--) {
            let row = this.rows[rowIndex];
            for (let boxIndex = row.boxes.length - 1; boxIndex >= 0; boxIndex--) {
                let rowBox = row.boxes[boxIndex];
                if (retPrev) {
                    return rowBox;
                }
                if (rowBox === box) {
                    retPrev = true;
                }
            }
        }
    }

    public findPrecedingRow(rowView: RowView) {
        let prevRow: RowView;
        for (let rowIndex = 0, rowCount = this.rows.length; rowIndex < rowCount; rowIndex++) {
            let row = this.rows[rowIndex];
            if (row === rowView) {
                return prevRow;
            }
            prevRow = row;
        }
    }

    public findNextRow(rowView: RowView) {
        let nextRow: RowView;
        for (let rowIndex = this.rows.length - 1; rowIndex >= 0; rowIndex--) {
            let row = this.rows[rowIndex];
            if (row === rowView) {
                return nextRow;
            }
            nextRow = row;
        }
    }

    /*
        public insertColumnRight(requestingBox: BoxView, columnIndex: number, flowView: FlowView) {
            let column = this.columns[columnIndex];
            let opList = <SharedString.IMergeTreeOp[]>[];
            let client = flowView.client;
            let mergeTree = client.mergeTree;
            let tablePos = mergeTree.getOffset(this.tableMarker, SharedString.UniversalSequenceNumber,
                client.getClientId());
            let horizVersion = this.tableMarker.properties["horizVersion"];
            let versionIncr = <SharedString.IMergeTreeAnnotateMsg>{
                combiningOp: { name: "incr", defaultValue: 0 },
                pos1: tablePos,
                pos2: tablePos + 1,
                props: { horizVersion: 1 },
                type: SharedString.MergeTreeDeltaType.ANNOTATE,
                when: { props: { horizVersion } },
            };
            opList.push(versionIncr);
            let idBase = this.tableMarker.getId();
            for (let rowIndex = 0, len = column.boxes.length; rowIndex < len; rowIndex++) {
                let box = column.boxes[rowIndex];
                opList.push(<SharedString.Inser)
            }
        }
    */
    public updateWidth(w: number) {
        this.width = w;
        let proportionalWidthPerColumn = Math.floor(this.width / this.columns.length);
        // assume remaining width positive for now
        // assume uniform number of columns in rows for now (later update each row separately)
        let abscondedWidth = 0;
        let totalWidth = 0;
        for (let i = 0, len = this.columns.length; i < len; i++) {
            let col = this.columns[i];
            // TODO: borders
            if (col.minContentWidth > proportionalWidthPerColumn) {
                col.width = col.minContentWidth;
                abscondedWidth += col.width;
                proportionalWidthPerColumn = Math.floor((this.width - abscondedWidth) / (len - i));
            } else {
                col.width = proportionalWidthPerColumn;
            }
            totalWidth += col.width;
            if (i === (len - 1)) {
                if (totalWidth < this.width) {
                    col.width += (this.width - totalWidth);
                }
            }
            for (let box of col.boxes) {
                box.specWidth = col.width;
            }
        }
    }
}

class ColumnView {
    public minContentWidth = 0;
    public width = 0;
    public boxes = <BoxView[]>[];
    constructor(public columnIndex: number) {
    }
}

function findRowParent(lineDiv: ILineDiv) {
    let parent = <IRowDiv>lineDiv.parentElement;
    while (parent) {
        if (parent.rowView) {
            return parent;
        }
        parent = <IRowDiv>parent.parentElement;
    }
}

class RowView {
    public table: TableView;
    public pos: number;
    public endPos: number;
    public minContentWidth = 0;
    public boxes = <BoxView[]>[];
    constructor(public rowMarker: IRowMarker, public endRowMarker: IRowMarker) {

    }

    public findClosestBox(x: number) {
        let bestBox: BoxView;
        let bestDistance = -1;
        for (let box of this.boxes) {
            let bounds = box.div.getBoundingClientRect();
            let center = bounds.left + (bounds.width / 2);
            let distance = Math.abs(center - x);
            if ((distance < bestDistance) || (bestDistance < 0)) {
                bestBox = box;
                bestDistance = distance;
            }
        }
        return bestBox;
    }
}

class BoxView {
    public renderOutput: IRenderOutput;
    public minContentWidth = 0;
    public specWidth = 0;
    public renderedHeight: number;
    public div: HTMLDivElement;
    public viewport: Viewport;
    constructor(public marker: IBoxMarker, public endMarker: IBoxMarker) {
    }
}

function parseBox(boxStartPos: number, docContext: IDocumentContext, flowView: FlowView) {
    let mergeTree = flowView.client.mergeTree;
    let boxMarkerSegOff = mergeTree.getContainingSegment(boxStartPos, SharedString.UniversalSequenceNumber,
        flowView.client.getClientId());
    let boxMarker = <IBoxMarker>boxMarkerSegOff.segment;
    let id = boxMarker.getId();
    let endId = "end-" + id;
    let endBoxMarker = <SharedString.Marker>mergeTree.getSegmentFromId(endId);
    let endBoxPos = mergeTree.getOffset(endBoxMarker, SharedString.UniversalSequenceNumber,
        flowView.client.getClientId());
    boxMarker.view = new BoxView(boxMarker, endBoxMarker);
    let nextPos = boxStartPos + boxMarker.cachedLength;
    while (nextPos < endBoxPos) {
        let segoff = mergeTree.getContainingSegment(nextPos, SharedString.UniversalSequenceNumber,
            flowView.client.getClientId());
        // TODO: model error checking
        let segment = segoff.segment;
        if (segment.getType() === SharedString.SegmentType.Marker) {
            let marker = <SharedString.Marker>segoff.segment;
            if (marker.hasRangeLabel("table")) {
                let tableMarker = <ITableMarker>marker;
                parseTable(tableMarker, nextPos, docContext, flowView);
                if (tableMarker.view.minContentWidth > boxMarker.view.minContentWidth) {
                    boxMarker.view.minContentWidth = tableMarker.view.minContentWidth;
                }
                let endTableMarker = tableMarker.view.endTableMarker;
                nextPos = mergeTree.getOffset(
                    endTableMarker, SharedString.UniversalSequenceNumber, flowView.client.getClientId());
                nextPos += endTableMarker.cachedLength;
            } else {
                // empty paragraph
                nextPos++;
            }
        } else {
            // text segment
            let tilePos = findTile(flowView, nextPos, "pg", false);
            let pgMarker = <IParagraphMarker>tilePos.tile;
            if (!pgMarker.itemCache) {
                let itemsContext = <IItemsContext>{
                    curPGMarker: pgMarker,
                    docContext,
                    itemInfo: { items: [], minWidth: 0 },
                };
                let paragraphLexer = new ParagraphLexer(tokenToItems, itemsContext);
                itemsContext.paragraphLexer = paragraphLexer;

                mergeTree.mapRange({ leaf: segmentToItems }, SharedString.UniversalSequenceNumber,
                    flowView.client.getClientId(), itemsContext, nextPos, tilePos.pos);
                pgMarker.itemCache = itemsContext.itemInfo;
            }
            nextPos = tilePos.pos + 1;
            if (pgMarker.itemCache.minWidth > boxMarker.view.minContentWidth) {
                boxMarker.view.minContentWidth = pgMarker.itemCache.minWidth;
            }
        }
    }

    // console.log(`parsed box ${boxMarker.getId()}`);
    return boxMarker;
}

function parseRow(rowStartPos: number, docContext: IDocumentContext, flowView: FlowView) {
    let mergeTree = flowView.client.mergeTree;
    let rowMarkerSegOff = mergeTree.getContainingSegment(rowStartPos, SharedString.UniversalSequenceNumber,
        flowView.client.getClientId());
    let rowMarker = <IRowMarker>rowMarkerSegOff.segment;
    let id = rowMarker.getId();
    let endId = "end-" + id;
    let endRowMarker = <SharedString.Marker>mergeTree.getSegmentFromId(endId);
    let endRowPos = mergeTree.getOffset(endRowMarker, SharedString.UniversalSequenceNumber,
        flowView.client.getClientId());
    rowMarker.view = new RowView(rowMarker, endRowMarker);
    let nextPos = rowStartPos + rowMarker.cachedLength;
    while (nextPos < endRowPos) {
        let boxMarker = parseBox(nextPos, docContext, flowView);
        rowMarker.view.minContentWidth += boxMarker.view.minContentWidth;
        rowMarker.view.boxes.push(boxMarker.view);
        let endBoxPos = mergeTree.getOffset(boxMarker.view.endMarker, SharedString.UniversalSequenceNumber,
            flowView.client.getClientId());
        nextPos = endBoxPos + boxMarker.view.endMarker.cachedLength;
    }
    return rowMarker;
}

function parseTable(tableMarker: ITableMarker, tableMarkerPos: number, docContext: IDocumentContext,
    flowView: FlowView) {
    let mergeTree = flowView.client.mergeTree;
    let id = tableMarker.getId();
    let endId = "end-" + id;
    let endTableMarker = <SharedString.Marker>mergeTree.getSegmentFromId(endId);
    let endTablePos = mergeTree.getOffset(endTableMarker, SharedString.UniversalSequenceNumber,
        flowView.client.getClientId());
    let tableView = new TableView(tableMarker, endTableMarker);
    tableMarker.view = tableView;
    let nextPos = tableMarkerPos + tableMarker.cachedLength;
    let rowIndex = 0;
    while (nextPos < endTablePos) {
        let rowMarker = parseRow(nextPos, docContext, flowView);
        let rowView = rowMarker.view;
        rowView.table = tableView;
        rowView.pos = nextPos;
        for (let i = 0, len = rowView.boxes.length; i < len; i++) {
            let box = rowView.boxes[i];
            if (!tableView.columns[i]) {
                tableView.columns[i] = new ColumnView(i);
            }
            let columnView = tableView.columns[i];
            columnView.boxes[rowIndex] = box;
            if (box.minContentWidth > columnView.minContentWidth) {
                columnView.minContentWidth = box.minContentWidth;
            }
        }

        if (rowMarker.view.minContentWidth > tableView.minContentWidth) {
            tableView.minContentWidth = rowMarker.view.minContentWidth;
        }
        let endRowPos = mergeTree.getOffset(rowMarker.view.endRowMarker, SharedString.UniversalSequenceNumber,
            flowView.client.getClientId());
        tableView.rows[rowIndex++] = rowView;
        rowView.endPos = endRowPos;
        nextPos = endRowPos + rowMarker.view.endRowMarker.cachedLength;
    }
    return tableView;
}

function isInnerBox(boxView: BoxView, layoutInfo: ILayoutContext) {
    return (!layoutInfo.startingPosStack) || (!layoutInfo.startingPosStack.box) ||
        (layoutInfo.startingPosStack.box.empty()) ||
        (layoutInfo.startingPosStack.box.items.length === (layoutInfo.stackIndex + 1));
}

function renderBox(boxView: BoxView, layoutInfo: ILayoutContext, defer = false, rightmost = false) {
    let boxRect = new ui.Rectangle(0, 0, boxView.specWidth, 0);
    let boxViewportWidth = boxView.specWidth - (2 * layoutInfo.docContext.boxHMargin);
    let boxViewportRect = new ui.Rectangle(layoutInfo.docContext.boxHMargin, 0,
        boxViewportWidth, 0);
    let boxDiv = document.createElement("div");
    boxView.div = boxDiv;
    boxRect.conformElementOpenHeight(boxDiv);
    if (!rightmost) {
        boxDiv.style.borderRight = "1px solid black";
    }
    let client = layoutInfo.flowView.client;
    let mergeTree = client.mergeTree;
    let transferDeferredHeight = false;

    boxView.viewport = new Viewport(layoutInfo.viewport.remainingHeight(),
        document.createElement("div"), boxViewportWidth);
    boxViewportRect.conformElementOpenHeight(boxView.viewport.div);
    boxDiv.appendChild(boxView.viewport.div);
    boxView.viewport.vskip(layoutInfo.docContext.boxTopMargin);

    let boxLayoutInfo = <ILayoutContext>{
        deferredAttach: true,
        docContext: layoutInfo.docContext,
        endMarker: boxView.endMarker,
        flowView: layoutInfo.flowView,
        requestedPosition: layoutInfo.requestedPosition,
        stackIndex: layoutInfo.stackIndex,
        startingPosStack: layoutInfo.startingPosStack,
        viewport: boxView.viewport,
    };
    // TODO: deferred height calculation for starting in middle of box
    if (isInnerBox(boxView, layoutInfo)) {
        let boxPos = mergeTree.getOffset(boxView.marker, SharedString.UniversalSequenceNumber, client.getClientId());
        boxLayoutInfo.startPos = boxPos + boxView.marker.cachedLength;
    } else {
        let nextTable = layoutInfo.startingPosStack.table.items[layoutInfo.stackIndex + 1];
        boxLayoutInfo.startPos = getOffset(layoutInfo.flowView, nextTable);
        boxLayoutInfo.stackIndex = layoutInfo.stackIndex + 1;
    }
    boxView.renderOutput = renderFlow(boxLayoutInfo, defer);
    if (transferDeferredHeight && (boxView.renderOutput.deferredHeight > 0)) {
        layoutInfo.deferUntilHeight = boxView.renderOutput.deferredHeight;
    }
    boxView.renderedHeight = boxLayoutInfo.viewport.getLineTop();
    if (boxLayoutInfo.reRenderList) {
        if (!layoutInfo.reRenderList) {
            layoutInfo.reRenderList = [];
        }
        for (let lineDiv of boxLayoutInfo.reRenderList) {
            layoutInfo.reRenderList.push(lineDiv);
        }
    }
}

function setRowBorders(rowDiv: HTMLDivElement, top = false) {
    rowDiv.style.borderLeft = "1px solid black";
    rowDiv.style.borderRight = "1px solid black";
    if (top) {
        rowDiv.style.borderTop = "1px solid black";
    }
    rowDiv.style.borderBottom = "1px solid black";
}

function renderTable(table: ITableMarker, docContext: IDocumentContext, layoutInfo: ILayoutContext, defer = false) {
    let flowView = layoutInfo.flowView;
    let mergeTree = flowView.client.mergeTree;
    let tablePos = mergeTree.getOffset(table, SharedString.UniversalSequenceNumber, flowView.client.getClientId());
    let tableView = parseTable(table, tablePos, docContext, flowView);
    // let docContext = buildDocumentContext(viewportDiv);
    let viewportWidth = parseInt(layoutInfo.viewport.div.style.width, 10);

    let tableWidth = Math.floor(tableView.contentPct * viewportWidth);
    tableView.updateWidth(tableWidth);
    let tableIndent = Math.floor(tableView.indentPct * viewportWidth);
    let startRow: RowView;
    let startBox: BoxView;

    if (layoutInfo.startingPosStack) {
        if (layoutInfo.startingPosStack.row &&
            (layoutInfo.startingPosStack.row.items.length > layoutInfo.stackIndex)) {
            let startRowMarker = <IRowMarker>layoutInfo.startingPosStack.row.items[layoutInfo.stackIndex];
            startRow = startRowMarker.view;
        }
        if (layoutInfo.startingPosStack.box &&
            (layoutInfo.startingPosStack.box.items.length > layoutInfo.stackIndex)) {
            let startBoxMarker = <IBoxMarker>layoutInfo.startingPosStack.box.items[layoutInfo.stackIndex];
            startBox = startBoxMarker.view;
        }
    }

    let foundStartRow = (startRow === undefined);
    let tableHeight = 0;
    let deferredHeight = 0;
    let topRow = (layoutInfo.startingPosStack !== undefined) && (layoutInfo.stackIndex === 0);
    let firstRendered = true;
    for (let rowIndex = 0, rowCount = tableView.rows.length; rowIndex < rowCount; rowIndex++) {
        let rowView = tableView.rows[rowIndex];
        let rowHeight = 0;
        if (startRow === rowView) {
            foundStartRow = true;
        }
        let renderRow = (!defer) && (deferredHeight >= layoutInfo.deferUntilHeight) && foundStartRow;
        let rowDiv: IRowDiv;
        if (renderRow) {
            let rowRect = new ui.Rectangle(tableIndent, layoutInfo.viewport.getLineTop(), tableWidth, 0);
            rowDiv = <IRowDiv>document.createElement("div");
            rowDiv.rowView = rowView;
            setRowBorders(rowDiv, firstRendered);
            firstRendered = false;
            rowRect.conformElementOpenHeight(rowDiv);
            if (topRow && startBox) {
                renderBox(startBox, layoutInfo, defer, startBox === rowView.boxes[rowView.boxes.length - 1]);
                deferredHeight += startBox.renderOutput.deferredHeight;
                rowHeight = startBox.renderedHeight;
            }
        }
        let boxX = 0;
        for (let boxIndex = 0, boxCount = rowView.boxes.length; boxIndex < boxCount; boxIndex++) {
            let box = rowView.boxes[boxIndex];
            if (!topRow || (box !== startBox)) {
                renderBox(box, layoutInfo, defer, box === rowView.boxes[rowView.boxes.length - 1]);
                if (rowHeight < box.renderedHeight) {
                    rowHeight = box.renderedHeight;
                }
                deferredHeight += box.renderOutput.deferredHeight;
                if (renderRow) {
                    box.viewport.div.style.height = `${box.renderedHeight}px`;
                    box.div.style.height = `${box.renderedHeight}px`;
                    box.div.style.left = `${boxX}px`;
                    rowDiv.appendChild(box.div);
                }
                boxX += box.specWidth;
            }
        }
        if (renderRow) {
            let heightVal = `${rowHeight}px`;
            for (let boxIndex = 0, boxCount = rowView.boxes.length; boxIndex < boxCount; boxIndex++) {
                let box = rowView.boxes[boxIndex];
                box.div.style.height = heightVal;
            }
            tableHeight += rowHeight;
            layoutInfo.viewport.commitLineDiv(rowDiv, rowHeight);
            rowDiv.style.height = heightVal;
            rowDiv.linePos = rowView.pos;
            rowDiv.lineEnd = rowView.endPos;
            layoutInfo.viewport.div.appendChild(rowDiv);
        }
        if (topRow) {
            topRow = false;
            layoutInfo.startingPosStack = undefined;
        }
    }
    if (layoutInfo.reRenderList) {
        for (let lineDiv of layoutInfo.reRenderList) {
            reRenderLine(lineDiv, flowView);
        }
        layoutInfo.reRenderList = undefined;
    }
    tableView.deferredHeight = deferredHeight;
    tableView.renderedHeight = tableHeight;
}

function renderTree(viewportDiv: HTMLDivElement, requestedPosition: number, flowView: FlowView) {
    let client = flowView.client;
    let docContext = buildDocumentContext(viewportDiv);
    let outerViewportHeight = parseInt(viewportDiv.style.height, 10);
    let outerViewportWidth = parseInt(viewportDiv.style.width, 10);
    let outerViewport = new Viewport(outerViewportHeight, viewportDiv, outerViewportWidth);
    let startingPosStack =
        client.mergeTree.getStackContext(requestedPosition, client.getClientId(), ["table", "box", "row"]);
    let layoutContext = <ILayoutContext>{
        docContext,
        flowView,
        requestedPosition,
        viewport: outerViewport,
    };
    if (startingPosStack.table && (!startingPosStack.table.empty())) {
        let outerTable = startingPosStack.table.items[0];
        let outerTablePos = flowView.client.mergeTree.getOffset(outerTable,
            SharedString.UniversalSequenceNumber, flowView.client.getClientId());
        layoutContext.startPos = outerTablePos;
        layoutContext.stackIndex = 0;
        layoutContext.startingPosStack = startingPosStack;
    } else {
        let previousTileInfo = findTile(flowView, requestedPosition, "pg");
        if (previousTileInfo) {
            layoutContext.startPos = previousTileInfo.pos + 1;
        } else {
            layoutContext.startPos = 0;
        }
    }
    return renderFlow(layoutContext);
}

function tokenToItems(
    text: string, type: ParagraphItemType, leadSegment: SharedString.TextSegment, itemsContext: IItemsContext) {
    let docContext = itemsContext.docContext;
    let lfontstr = docContext.fontstr;
    let divHeight = docContext.defaultLineDivHeight;
    if (itemsContext.curPGMarker.properties && (itemsContext.curPGMarker.properties.header !== undefined)) {
        lfontstr = docContext.headerFontstr;
        divHeight = docContext.headerDivHeight;
    }
    if (leadSegment.properties) {
        let fontSize = leadSegment.properties.fontSize;
        if (fontSize !== undefined) {
            lfontstr = `${fontSize} Times`;
            divHeight = +fontSize;
        }
        let lineHeight = leadSegment.properties.lineHeight;
        if (lineHeight !== undefined) {
            divHeight = +lineHeight;
        }
        let fontStyle = leadSegment.properties.fontStyle;
        if (fontStyle) {
            lfontstr = fontStyle + " " + lfontstr;
        }
    }

    let textWidth = getTextWidth(text, lfontstr);
    if (textWidth > itemsContext.itemInfo.minWidth) {
        itemsContext.itemInfo.minWidth = textWidth;
    }
    if (type === ParagraphItemType.Block) {
        let block = makeIPGBlock(textWidth, text, leadSegment);
        if (divHeight !== itemsContext.docContext.defaultLineDivHeight) {
            block.height = divHeight;
        }
        itemsContext.itemInfo.items.push(makeIPGBlock(textWidth, text, leadSegment));
    } else {
        itemsContext.itemInfo.items.push(makeGlue(textWidth, text, leadSegment,
            docContext.wordSpacing / 2, docContext.wordSpacing / 3));
    }
}

function isEndBox(marker: SharedString.Marker) {
    return (marker.behaviors & SharedString.MarkerBehaviors.RangeEnd) &&
        marker.hasRangeLabel("box");
}

function segmentToItems(
    segment: SharedString.Segment, segpos: number, refSeq: number, clientId: number,
    start: number, end: number, context: IItemsContext) {
    if (segment.getType() === SharedString.SegmentType.Text) {
        let textSegment = <SharedString.TextSegment>segment;
        context.paragraphLexer.lex(textSegment);
    } else if (segment.getType() === SharedString.SegmentType.Marker) {
        let marker = <SharedString.Marker>segment;
        if (marker.hasTileLabel("pg") || isEndBox(marker)) {
            context.nextPGPos = segpos;
            return false;
        }
    }
    return true;
}

function gatherOverlayLayer(
    segment: SharedString.Segment,
    segpos: number,
    refSeq: number,
    clientId: number,
    start: number,
    end: number,
    context: IOverlayMarker[]) {

    if (segment.getType() === SharedString.SegmentType.Marker) {
        let marker = <SharedString.Marker>segment;
        if (marker.behaviors === SharedString.MarkerBehaviors.None) {
            context.push({ id: marker.getId(), position: segpos });
        }
    }

    return true;
}

export interface IViewportDiv extends HTMLDivElement {
}

function closestNorth(lineDivs: ILineDiv[], y: number) {
    let best = -1;
    let lo = 0;
    let hi = lineDivs.length - 1;
    while (lo <= hi) {
        let bestBounds: ClientRect;
        let mid = lo + Math.floor((hi - lo) / 2);
        let lineDiv = lineDivs[mid];
        let bounds = lineDiv.getBoundingClientRect();
        if (bounds.bottom <= y) {
            if (!bestBounds || (best < 0) || (bestBounds.bottom < bounds.bottom)) {
                best = mid;
                bestBounds = bounds;
            }
            lo = mid + 1;
        } else {
            hi = mid - 1;
        }
    }
    return best;
}

function closestSouth(lineDivs: ILineDiv[], y: number) {
    let best = -1;
    let lo = 0;
    let hi = lineDivs.length - 1;
    while (lo <= hi) {
        let bestBounds: ClientRect;
        let mid = lo + Math.floor((hi - lo) / 2);
        let lineDiv = lineDivs[mid];
        let bounds = lineDiv.getBoundingClientRect();
        if (bounds.bottom >= y) {
            if (!bestBounds || (best < 0) || (bestBounds.bottom > bounds.bottom)) {
                best = mid;
                bestBounds = bounds;
            }
            lo = mid + 1;
        } else {
            hi = mid - 1;
        }
    }
    return best;
}

class Viewport {
    // keep these in order
    public lineDivs: ILineDiv[] = [];
    public visibleRanges: IRange[] = [];
    public currentLineStart = -1;
    private lineTop = 0;

    constructor(public maxHeight: number, public div: IViewportDiv, private width: number) {
    }

    public startLine(heightEstimate?: number) {
        // TODO: update width relative to started line
    }

    public firstLineDiv() {
        if (this.lineDivs.length > 0) {
            return this.lineDivs[0];
        }
    }

    public lastLineDiv() {
        if (this.lineDivs.length > 0) {
            return this.lineDivs[this.lineDivs.length - 1];
        }
    }

    public currentLineWidth() {
        return this.width;
    }

    public vskip(h: number) {
        this.lineTop += h;
    }

    public getLineTop() {
        return this.lineTop;
    }

    public setLineTop(v: number) {
        this.lineTop = v;
    }

    public commitLineDiv(lineDiv: ILineDiv, h: number) {
        this.lineTop += h;
        this.lineDivs.push(lineDiv);
    }

    public findClosestLineDiv(up = true, y: number) {
        let bestIndex = -1;
        if (up) {
            bestIndex = closestNorth(this.lineDivs, y);
        } else {
            bestIndex = closestSouth(this.lineDivs, y);
        }
        if (bestIndex >= 0) {
            return this.lineDivs[bestIndex];
        }
    }

    public remainingHeight() {
        return this.maxHeight - this.lineTop;
    }

    public setWidth(w: number) {
        this.width = w;
    }
}

interface ILayoutContext {
    containingPGMarker?: IParagraphMarker;
    viewport: Viewport;
    deferredAttach?: boolean;
    reRenderList?: ILineDiv[];
    deferUntilHeight?: number;
    docContext: IDocumentContext;
    requestedPosition?: number;
    startPos: number;
    endMarker?: SharedString.Marker;
    flowView: FlowView;
    stackIndex?: number;
    startingPosStack?: SharedString.RangeStackMap;
}

interface IRenderOutput {
    deferredHeight: number;
    overlayMarkers: IOverlayMarker[];
    // TODO: make this an array for tables that extend past bottom of viewport
    viewportStartPos: number;
    viewportEndPos: number;
}

function renderFlow(layoutContext: ILayoutContext, deferWhole = false): IRenderOutput {
    let flowView = layoutContext.flowView;
    let client = flowView.client;
    // TODO: for stable viewports cache the geometry and the divs
    // TODO: cache all this pre-amble in style blocks; override with pg properties
    let docContext = layoutContext.docContext;
    let pgCount = 0;
    let viewportStartPos = -1;
    let lineCount = 0;
    let lastLineDiv = undefined;

    function makeLineDiv(r: ui.Rectangle, lineFontstr) {
        let lineDiv = makeContentDiv(r, lineFontstr);
        layoutContext.viewport.div.appendChild(lineDiv);
        lineCount++;
        lastLineDiv = lineDiv;
        return lineDiv;
    }

    let currentPos = layoutContext.startPos;
    let curPGMarker: IParagraphMarker;
    let curPGMarkerPos: number;

    let itemsContext = <IItemsContext>{
        docContext,
    };
    if (layoutContext.deferUntilHeight === undefined) {
        layoutContext.deferUntilHeight = 0;
    }
    let deferredHeight = 0;
    let deferredPGs = (layoutContext.containingPGMarker !== undefined);
    let paragraphLexer = new ParagraphLexer(tokenToItems, itemsContext);
    itemsContext.paragraphLexer = paragraphLexer;
    textErrorRun = undefined;

    function renderPG(endPGMarker: IParagraphMarker, pgStartPos: number, indentWidth: number, indentSymbol: ISymbol,
        contentWidth: number) {
        let pgBreaks = endPGMarker.cache.breaks;
        let lineDiv: ILineDiv;
        let lineDivHeight = docContext.defaultLineDivHeight;
        let span: ISegSpan;

        for (let breakIndex = 0, len = pgBreaks.length; breakIndex < len; breakIndex++) {
            let lineStart = pgBreaks[breakIndex] + pgStartPos;
            let lineEnd: number;
            if (breakIndex < (len - 1)) {
                lineEnd = pgBreaks[breakIndex + 1] + pgStartPos;
            } else {
                lineEnd = undefined;
            }
            let lineFontstr = docContext.fontstr;
            lineDivHeight = docContext.defaultLineDivHeight;
            if (endPGMarker.properties && (endPGMarker.properties.header !== undefined)) {
                // TODO: header levels etc.
                lineDivHeight = docContext.headerDivHeight;
                lineFontstr = docContext.headerFontstr;
            }
            let lineOK = (!(deferredPGs || deferWhole)) && (layoutContext.deferUntilHeight <= deferredHeight);
            if (lineOK && ((lineEnd === undefined) || (lineEnd > layoutContext.requestedPosition))) {
                lineDiv = makeLineDiv(new ui.Rectangle(0, layoutContext.viewport.getLineTop(),
                    layoutContext.viewport.currentLineWidth(), lineDivHeight),
                    lineFontstr);
                let contentDiv = lineDiv;
                if (indentWidth > 0) {
                    contentDiv = makeContentDiv(new ui.Rectangle(indentWidth, 0, contentWidth, lineDivHeight),
                        lineFontstr);
                    lineDiv.indentWidth = indentWidth;
                    lineDiv.contentWidth = indentWidth;
                    if (indentSymbol && (breakIndex === 0)) {
                        lineDiv.indentSymbol = indentSymbol;
                        decorateLineDiv(lineDiv, lineFontstr, lineDivHeight);
                    }
                    lineDiv.appendChild(contentDiv);
                }
                let lineContext = <ILineContext>{
                    contentDiv, deferredAttach: layoutContext.deferredAttach, flowView: layoutContext.flowView,
                    lineDiv, lineDivHeight, span,
                };
                if (viewportStartPos < 0) {
                    viewportStartPos = lineStart;
                }
                client.mergeTree.mapRange({ leaf: renderSegmentIntoLine }, SharedString.UniversalSequenceNumber,
                    client.getClientId(), lineContext, lineStart, lineEnd);
                span = lineContext.span;
                if (lineContext.reRenderList) {
                    if (!layoutContext.reRenderList) {
                        layoutContext.reRenderList = [];
                    }
                    for (let ldiv of lineContext.reRenderList) {
                        layoutContext.reRenderList.push(ldiv);
                    }
                }

                layoutContext.viewport.commitLineDiv(lineDiv, lineDivHeight);
            } else {
                deferredHeight += lineDivHeight;
            }

            if (layoutContext.viewport.remainingHeight() < docContext.defaultLineDivHeight) {
                // no more room for lines
                // TODO: record end viewport char
                break;
            }
        }
    }

    let fetchLog = false;
    let segoff: ISegmentOffset;
    let totalLength = client.getLength();
    // TODO: use end of doc marker
    do {
        if (!segoff) {
            segoff = getContainingSegment(flowView, currentPos);
        }
        if (fetchLog) {
            console.log(`got segment ${segoff.segment.toString()}`);
        }
        if ((segoff.segment.getType() === SharedString.SegmentType.Marker) &&
            ((<SharedString.Marker>segoff.segment).hasRangeLabel("table"))) {
            let marker = <SharedString.Marker>segoff.segment;
            renderTable(marker, docContext, layoutContext, deferredPGs);
            let tableView = (<ITableMarker>marker).view;
            deferredHeight += tableView.deferredHeight;
            layoutContext.viewport.vskip(layoutContext.docContext.tableVspace);
            let endTablePos = getOffset(layoutContext.flowView, tableView.endTableMarker);
            currentPos = endTablePos + 1;
            segoff = undefined;
            // TODO: if reached end of viewport, get pos ranges
        } else {
            if (segoff.segment.getType() === SharedString.SegmentType.Marker) {
                // empty paragraph
                curPGMarker = <IParagraphMarker>segoff.segment;
                if (fetchLog) {
                    console.log("empty pg");
                    if (curPGMarker.itemCache) {
                        console.log(`length items ${curPGMarker.itemCache.items.length}`);
                    }
                }
                curPGMarkerPos = currentPos;
            } else {
                let curTilePos = findTile(flowView, currentPos, "pg", false);
                curPGMarker = <IParagraphMarker>curTilePos.tile;
                curPGMarkerPos = curTilePos.pos;
            }
            itemsContext.curPGMarker = curPGMarker;
            // TODO: only set this to undefined if text changed
            curPGMarker.listCache = undefined;
            getListCacheInfo(layoutContext.flowView, curPGMarker, curPGMarkerPos);
            let indentPct = 0.0;
            let contentPct = 1.0;
            let indentWidth = 0;
            let contentWidth = layoutContext.viewport.currentLineWidth();
            let indentSymbol: ISymbol = undefined;

            if (curPGMarker.listCache) {
                indentSymbol = getIndentSymbol(curPGMarker);
            }
            if (indentPct === 0.0) {
                indentPct = getIndentPct(curPGMarker);
            }
            if (contentPct === 1.0) {
                contentPct = getContentPct(curPGMarker);
            }
            if (indentPct !== 0.0) {
                indentWidth = Math.floor(indentPct * layoutContext.viewport.currentLineWidth());
                if (docContext.indentWidthThreshold >= layoutContext.viewport.currentLineWidth()) {
                    let em2 = Math.round(2 * getTextWidth("M", docContext.fontstr));
                    indentWidth = em2 + indentWidth;
                }
            }
            contentWidth = Math.floor(contentPct * layoutContext.viewport.currentLineWidth()) - indentWidth;
            if (contentWidth > layoutContext.viewport.currentLineWidth()) {
                // tslint:disable:max-line-length
                console.log(`egregious content width ${contentWidth} bound ${layoutContext.viewport.currentLineWidth()}`);
            }
            if ((!curPGMarker.cache) || (curPGMarker.cache.singleLineWidth !== contentWidth)) {
                if (!curPGMarker.itemCache) {
                    itemsContext.itemInfo = { items: [], minWidth: 0 };
                    client.mergeTree.mapRange({ leaf: segmentToItems }, SharedString.UniversalSequenceNumber,
                        client.getClientId(), itemsContext, currentPos, curPGMarkerPos + 1);
                    curPGMarker.itemCache = itemsContext.itemInfo;
                } else {
                    itemsContext.itemInfo = curPGMarker.itemCache;
                }
                let breaks = breakPGIntoLinesFF(itemsContext.itemInfo.items, contentWidth);
                curPGMarker.cache = { breaks, singleLineWidth: contentWidth };
            }
            pgCount++;
            paragraphLexer.reset();
            // TODO: more accurate end of document reasoning
            if (currentPos < (totalLength - 1)) {
                renderPG(curPGMarker, currentPos, indentWidth, indentSymbol, contentWidth);
                currentPos = curPGMarkerPos + curPGMarker.cachedLength;
                segoff = getContainingSegment(flowView, currentPos);
                if (segoff.segment.getType() === SharedString.SegmentType.Marker) {
                    let marker = <SharedString.Marker>segoff.segment;
                    if (marker.hasRangeLabel("box") && (marker.behaviors & SharedString.MarkerBehaviors.RangeEnd)) {
                        layoutContext.viewport.vskip(layoutContext.docContext.boxVspace);
                        break;
                    }
                }
                if (!deferredPGs) {
                    layoutContext.viewport.vskip(docContext.pgVspace);
                }
                if (lastLineDiv) {
                    lastLineDiv.lineEnd = curPGMarkerPos;
                }
            }
        }
    } while (layoutContext.viewport.remainingHeight() >= docContext.defaultLineDivHeight);

    // Find overlay annotations
    const viewportEndPos = currentPos;

    const overlayMarkers: IOverlayMarker[] = [];
    client.mergeTree.mapRange(
        { leaf: gatherOverlayLayer },
        SharedString.UniversalSequenceNumber,
        client.getClientId(),
        overlayMarkers,
        viewportStartPos,
        viewportEndPos);

    return {
        deferredHeight,
        overlayMarkers,
        viewportStartPos,
        viewportEndPos,
    };
}

function makeSegSpan(
    context: FlowView, segText: string, textSegment: SharedString.TextSegment, offsetFromSegpos: number,
    segpos: number) {
    let span = <ISegSpan>document.createElement("span");
    span.innerText = segText;
    span.seg = textSegment;
    span.segPos = segpos;
    let textErr = false;
    if (textSegment.properties) {
        // tslint:disable-next-line
        for (let key in textSegment.properties) {
            if (key === "textError") {
                textErr = true;
                if (textErrorRun === undefined) {
                    textErrorRun = {
                        end: segpos + offsetFromSegpos + segText.length,
                        start: segpos + offsetFromSegpos,
                    };
                } else {
                    textErrorRun.end += segText.length;
                }
                let textErrorInfo = <ITextErrorInfo>textSegment.properties[key];
                let slb: ISelectionListBox;
                span.textErrorRun = textErrorRun;
                if (textErrorInfo.color === "paul") {
                    span.style.background = underlinePaulStringURL;
                } else if (textErrorInfo.color === "paulgreen") {
                    span.style.background = underlinePaulGrammarStringURL;
                } else if (textErrorInfo.color === "paulgolden") {
                    span.style.background = underlinePaulGoldStringURL;
                } else {
                    span.style.background = underlineStringURL;
                }
                if (textErrorInfo.alternates.length > 0) {
                    span.onmousedown = (e) => {
                        function cancelIntellisense(ev: MouseEvent) {
                            if (slb) {
                                document.body.removeChild(slb.elm);
                                slb = undefined;
                            }
                        }
                        function acceptIntellisense(ev: MouseEvent) {
                            cancelIntellisense(ev);
                            let itemElm = <HTMLElement>ev.target;
                            let text = itemElm.innerText.trim();
                            context.sharedString.removeText(span.textErrorRun.start, span.textErrorRun.end);
                            context.sharedString.insertText(text, span.textErrorRun.start);
                            context.localQueueRender(span.textErrorRun.start);
                        }
                        function selectItem(ev: MouseEvent) {
                            let itemElm = <HTMLElement>ev.target;
                            if (slb) {
                                slb.selectItem(itemElm.innerText);
                            }
                            // console.log(`highlight ${itemElm.innerText}`);
                        }
                        console.log(`button ${e.button}`);
                        if ((e.button === 2) || ((e.button === 0) && (e.ctrlKey))) {
                            let spanBounds = ui.Rectangle.fromClientRect(span.getBoundingClientRect());
                            spanBounds.width = Math.floor(window.innerWidth / 4);
                            slb = selectionListBoxCreate(spanBounds, document.body, 24, 0, 12);
                            slb.showSelectionList(altsToItems(textErrorInfo.alternates));
                            span.onmouseup = cancelIntellisense;
                            document.body.onmouseup = cancelIntellisense;
                            slb.elm.onmouseup = acceptIntellisense;
                            slb.elm.onmousemove = selectItem;
                        } else if (e.button === 0) {
                            context.clickSpan(e.clientX, e.clientY, span);
                        }
                    };
                }
            } else {
                span.style[key] = textSegment.properties[key];
            }
        }
    }
    if (!textErr) {
        textErrorRun = undefined;
    }
    if (offsetFromSegpos > 0) {
        span.offset = offsetFromSegpos;
    }
    return span;
}

function pointerToElementOffsetWebkit(x: number, y: number): IRangeInfo {
    let range = document.caretRangeFromPoint(x, y);
    if (range) {
        let result = {
            elm: <HTMLElement>range.startContainer.parentElement,
            node: range.startContainer,
            offset: range.startOffset,
        };
        range.detach();
        return result;
    }
}

export function clearSubtree(elm: HTMLElement) {
    while (elm.lastChild) {
        elm.removeChild(elm.lastChild);
    }
}

let presenceColors = ["darkgreen", "sienna", "olive", "purple"];

export class Cursor {
    public off = true;
    public parentSpan: HTMLSpanElement;
    public editSpan: HTMLSpanElement;
    public presenceDiv: HTMLDivElement;
    public presenceInfo: ILocalPresenceInfo;
    public presenceInfoUpdated = true;

    private blinkCount = 0;
    private blinkTimer: any;
    private bgColor = "blue";

    constructor(public viewportDiv: HTMLDivElement, public pos = 0) {
        this.makeSpan();
    }

    public addPresenceInfo(presenceInfo: ILocalPresenceInfo) {
        // for now, color
        let presenceColorIndex = presenceInfo.clientId % presenceColors.length;
        this.bgColor = presenceColors[presenceColorIndex];
        this.presenceInfo = presenceInfo;
        this.makePresenceDiv();
        this.show();
    }

    public hide() {
        this.editSpan.style.visibility = "hidden";
    }

    public show() {
        this.editSpan.style.backgroundColor = this.bgColor;
        this.editSpan.style.visibility = "visible";
        if (this.presenceInfo) {
            this.presenceDiv.style.visibility = "visible";
        }
    }

    public makePresenceDiv() {
        this.presenceDiv = document.createElement("div");
        this.presenceDiv.innerText = this.presenceInfo.key;
        this.presenceDiv.style.zIndex = "1";
        this.presenceDiv.style.position = "absolute";
        this.presenceDiv.style.color = "white";
        this.presenceDiv.style.backgroundColor = this.bgColor;
        this.presenceDiv.style.font = "14px Arial";
        this.presenceDiv.style.border = `3px solid ${this.bgColor}`;
        this.presenceDiv.style.borderTopRightRadius = "1em";
    }

    public makeSpan() {
        this.editSpan = document.createElement("span");
        this.editSpan.innerText = "\uFEFF";
        this.editSpan.style.zIndex = "1";
        this.editSpan.style.position = "absolute";
        this.editSpan.style.left = "0px";
        this.editSpan.style.top = "0px";
        this.editSpan.style.width = "2px";
        this.show();
    }

    public lineDiv() {
        return <ILineDiv>this.editSpan.parentElement;
    }

    public updateView(flowView: FlowView) {
        let lineDiv = this.lineDiv();
        if (lineDiv && (lineDiv.linePos <= this.pos) && (lineDiv.lineEnd > this.pos)) {
            reRenderLine(lineDiv, flowView);
        } else {
            let foundLineDiv = findLineDiv(this.pos, flowView, true);
            if (foundLineDiv) {
                reRenderLine(foundLineDiv, flowView);
            } else {
                flowView.render(flowView.topChar, true);
            }
        }
    }

    public rect() {
        return this.editSpan.getBoundingClientRect();
    }

    public assignToLine(x: number, h: number, lineDiv: HTMLDivElement) {
        this.editSpan.style.left = `${x}px`;
        this.editSpan.style.height = `${h}px`;
        if (this.editSpan.parentElement) {
            this.editSpan.parentElement.removeChild(this.editSpan);
        }
        lineDiv.appendChild(this.editSpan);
        if (this.presenceInfo) {
            let bannerHeight = 20;
            let halfBannerHeight = bannerHeight / 2;
            this.presenceDiv.style.left = `${x}px`;
            this.presenceDiv.style.height = `${bannerHeight}px`;
            this.presenceDiv.style.top = `-${halfBannerHeight}px`;
            if (this.presenceDiv.parentElement) {
                this.presenceDiv.parentElement.removeChild(this.presenceDiv);
            }
            this.presenceDiv.style.opacity = "1.0";
            lineDiv.appendChild(this.presenceDiv);
        }
        if (this.blinkTimer) {
            clearTimeout(this.blinkTimer);
        }
        this.blinkCursor();
    }

    private blinker = () => {
        if (this.off) {
            this.show();
        } else {
            this.hide();
        }
        this.off = !this.off;
        if (this.blinkCount > 0) {
            this.blinkCount--;
            if (this.presenceInfo) {
                let opacity = 0.5 + (0.5 * Math.exp(-0.05 * (30 - this.blinkCount)));
                if (this.blinkCount <= 20) {
                    opacity = 0.0;
                } else if (this.blinkCount > 26) {
                    opacity = 1.0;
                }
                this.presenceDiv.style.opacity = `${opacity}`;
            }
            this.blinkTimer = setTimeout(this.blinker, 500);
        } else {
            if (this.presenceInfo) {
                this.presenceDiv.style.opacity = "0.0";
            }
            this.show();
        }
    }

    private blinkCursor() {
        this.blinkCount = 30;
        this.off = true;
        this.blinkTimer = setTimeout(this.blinker, 20);
    }
}

enum KeyCode {
    backspace = 8,
    TAB = 9,
    esc = 27,
    pageUp = 33,
    pageDown = 34,
    end = 35,
    home = 36,
    leftArrow = 37,
    upArrow = 38,
    rightArrow = 39,
    downArrow = 40,
    letter_a = 65,
    letter_z = 90,
}

export interface IRemotePresenceInfo {
    origPos: number;
    refseq: number;
    key?: string;
    clientId?: number;
}

export interface ILocalPresenceInfo {
    localRef?: SharedString.LocalReference;
    xformPos?: number;
    clientId: number;
    key?: string;
    cursor?: Cursor;
    fresh: boolean;
}

interface ISegmentOffset {
    segment: SharedString.Segment;
    offset: number;
}

function getLocalRefPos(flowView: FlowView, localRef: SharedString.LocalReference) {
    return flowView.client.mergeTree.getOffset(localRef.segment, SharedString.UniversalSequenceNumber,
        flowView.client.getClientId()) + localRef.offset;
}

function getContainingSegment(flowView: FlowView, pos: number): ISegmentOffset {
    return flowView.client.mergeTree.getContainingSegment(pos, SharedString.UniversalSequenceNumber,
        flowView.client.getClientId());
}

function findTile(flowView: FlowView, startPos: number, tileType: string, preceding = true) {
    return flowView.client.mergeTree.findTile(startPos, flowView.client.getClientId(), tileType, preceding);
}

function getOffset(flowView: FlowView, segment: SharedString.Segment) {
    return flowView.client.mergeTree.getOffset(segment, SharedString.UniversalSequenceNumber,
        flowView.client.getClientId());
}

export class FlowView extends ui.Component {
    public static docStartPosition = 0;
    public timeToImpression: number;
    public timeToLoad: number;
    public timeToEdit: number;
    public timeToCollab: number;
    public prevTopSegment: SharedString.TextSegment;
    public viewportStartPos: number;
    public viewportEndPos: number;
    public cursorSpan: HTMLSpanElement;
    public viewportDiv: HTMLDivElement;
    public viewportRect: ui.Rectangle;
    public client: SharedString.Client;
    public ticking = false;
    public wheelTicking = false;
    public topChar = -1;
    public cursor: Cursor;
<<<<<<< HEAD
    public presenceMap: IMap;
    public presenceMapView: IMapView;
    public presenceVector: IPresenceInfo[] = [];
=======
    public presenceMap: API.IMap;
    public presenceMapView: API.IMapView;
    public presenceVector: ILocalPresenceInfo[] = [];
>>>>>>> d9c828b8
    public presenceSeq = 0;
    public docRoot: IMapView;
    public curPG: SharedString.Marker;
    private lastVerticalX = -1;
    private randWordTimer: any;
    private pendingRender = false;
    private diagCharPort = false;

    constructor(
        element: HTMLDivElement,
        public sharedString: SharedString.SharedString,
        public status: Status) {

        super(element);

        this.client = sharedString.client;
        this.viewportDiv = document.createElement("div");
        this.element.appendChild(this.viewportDiv);

        this.statusMessage("li", " ");
        this.statusMessage("si", " ");
        sharedString.on("op", (msg: api.ISequencedObjectMessage) => {
            if (msg.clientId !== this.client.longClientId) {
                let delta = <SharedString.IMergeTreeOp>msg.contents;
                if (this.applyOp(delta, msg)) {
                    this.queueRender(msg);
                }
                if (this.presenceSeq <= this.client.mergeTree.getCollabWindow().minSeq) {
                    this.updatePresence();
                }
            }
        });

        this.cursor = new Cursor(this.viewportDiv);
    }

    public addPresenceMap(presenceMap: IMap) {
        this.presenceMap = presenceMap;
        presenceMap.on("valueChanged", (delta: IValueChanged) => {
            this.remotePresenceUpdate(delta);
        });
        presenceMap.getView().then((v) => {
            this.presenceMapView = v;
            this.updatePresence();
        });
    }

    public presenceInfoInRange(start: number, end: number) {
        for (let i = 0, len = this.presenceVector.length; i < len; i++) {
            let presenceInfo = this.presenceVector[i];
            if (presenceInfo) {
                if ((start <= presenceInfo.xformPos) && (presenceInfo.xformPos <= end)) {
                    return presenceInfo;
                }
            }
        }
    }

    public updatePresencePositions() {
        for (let i = 0, len = this.presenceVector.length; i < len; i++) {
            let remotePresenceInfo = this.presenceVector[i];
            if (remotePresenceInfo) {
                remotePresenceInfo.xformPos = getLocalRefPos(this, remotePresenceInfo.localRef);
            }
        }
    }

    public updatePresenceVector(localPresenceInfo: ILocalPresenceInfo) {
        localPresenceInfo.xformPos = getLocalRefPos(this, localPresenceInfo.localRef);
        let presentPresence = this.presenceVector[localPresenceInfo.clientId];
        let tempXformPos = -1;

        if (presentPresence) {
            if (presentPresence.cursor) {
                localPresenceInfo.cursor = presentPresence.cursor;
                localPresenceInfo.cursor.presenceInfo = localPresenceInfo;
                localPresenceInfo.cursor.presenceInfoUpdated = true;
            }
            let baseSegment = <SharedString.BaseSegment>presentPresence.localRef.segment;
            baseSegment.removeLocalRef(presentPresence.localRef);
            tempXformPos = presentPresence.xformPos;
        }
        this.presenceVector[localPresenceInfo.clientId] = localPresenceInfo;
        if (localPresenceInfo.xformPos !== tempXformPos) {
            this.presenceQueueRender(localPresenceInfo);
        }
    }

    public remotePresenceFromEdit(longClientId: string, refseq: number, oldpos: number, posAdjust = 0) {
        let remotePosInfo = <IRemotePresenceInfo>{
            clientId: this.client.getOrAddShortClientId(longClientId),
            key: longClientId,
            origPos: oldpos + posAdjust,
            refseq,
        };
        this.remotePresenceToLocal(remotePosInfo, posAdjust);
    }

    public remotePresenceToLocal(remotePresenceInfo: IRemotePresenceInfo, posAdjust = 0) {
        let segoff = this.client.mergeTree.getContainingSegment(remotePresenceInfo.origPos,
            remotePresenceInfo.refseq, remotePresenceInfo.clientId);
        let localPresenceInfo = <ILocalPresenceInfo>{
            clientId: remotePresenceInfo.clientId,
            fresh: true,
            key: remotePresenceInfo.key,
            localRef: <SharedString.LocalReference>{
                offset: segoff.offset,
                segment: segoff.segment,
                slideOnRemove: true,
            },
        };
        this.updatePresenceVector(localPresenceInfo);
    }

    public remotePresenceUpdate(delta: IValueChanged) {
        if (delta.key !== this.client.longClientId) {
            let remotePresenceInfo = <IRemotePresenceInfo>this.presenceMapView.get(delta.key);
            remotePresenceInfo.key = delta.key;
            remotePresenceInfo.clientId = this.client.getOrAddShortClientId(delta.key);
            this.remotePresenceToLocal(remotePresenceInfo);
        }
    }

    public updatePresence() {
        if (this.presenceMapView) {
            let presenceInfo = <IRemotePresenceInfo>{
                origPos: this.cursor.pos,
                refseq: this.client.getCurrentSeq(),
            };
            this.presenceSeq = presenceInfo.refseq;
            this.presenceMapView.set(this.client.longClientId, presenceInfo);
        }
    }

    public statusMessage(key: string, msg: string) {
        this.status.add(key, msg);
    }

    public firstLineDiv() {
        return this.lineDivSelect((elm) => (elm), this.viewportDiv, false);
    }

    public lastLineDiv() {
        return this.lineDivSelect((elm) => (elm), this.viewportDiv, false, true);
    }

    /**
     * Returns the (x, y) coordinate of the given position relative to the FlowView's coordinate system or null
     * if the position is not visible.
     */
    public getPositionLocation(position: number): ui.IPoint {
        const lineDiv = findLineDiv(position, this, true);
        if (!lineDiv) {
            return null;
        }

        // Estimate placement location
        const text = this.client.getText(lineDiv.linePos, position);
        const textWidth = getTextWidth(text, lineDiv.style.font);
        const lineDivRect = lineDiv.getBoundingClientRect();

        const location = { x: lineDivRect.left + textWidth, y: lineDivRect.bottom };

        return location;
    }

    /**
     * Retrieves the nearest sequence position relative to the given viewport location
     */
    public getNearestPosition(location: ui.IPoint): number {
        const lineDivs: ILineDiv[] = [];
        this.lineDivSelect(
            (lineDiv) => {
                lineDivs.push(lineDiv);
                return null;
            },
            this.viewportDiv,
            false);

        // Search for the nearest line divs to the element
        const closestUp = closestNorth(lineDivs, location.y);
        const closestDown = closestSouth(lineDivs, location.y);

        // And then the nearest location within them
        let distance = Number.MAX_VALUE;
        let position: number;

        if (closestUp !== -1) {
            const upPosition = this.getPosFromPixels(lineDivs[closestUp], location.x);
            const upLocation = this.getPositionLocation(upPosition);
            distance = ui.distanceSquared(location, upLocation);
            position = upPosition;
        }

        if (closestDown !== -1) {
            const downPosition = this.getPosFromPixels(lineDivs[closestDown], location.x);
            const downLocation = this.getPositionLocation(downPosition);
            const downDistance = ui.distanceSquared(location, downLocation);

            if (downDistance < distance) {
                distance = downDistance;
                position = downPosition;
            }
        }

        return position;
    }

    public checkRow(lineDiv: ILineDiv, fn: (lineDiv: ILineDiv) => ILineDiv, rev?: boolean) {
        let rowDiv = <IRowDiv>lineDiv;
        let oldRowDiv: IRowDiv;
        while (rowDiv && (rowDiv !== oldRowDiv) && rowDiv.rowView) {
            oldRowDiv = rowDiv;
            lineDiv = undefined;
            for (let box of rowDiv.rowView.boxes) {
                let innerDiv = this.lineDivSelect(fn, box.viewport.div, true, rev);
                if (innerDiv) {
                    lineDiv = innerDiv;
                    rowDiv = <IRowDiv>innerDiv;
                    break;
                }
            }
        }
        return lineDiv;
    }

    public lineDivSelect(fn: (lineDiv: ILineDiv) => ILineDiv, viewportDiv: IViewportDiv, dive = false, rev?: boolean) {
        if (rev) {
            let elm = <ILineDiv>viewportDiv.lastElementChild;
            while (elm) {
                if (elm.linePos !== undefined) {
                    let lineDiv = fn(elm);
                    if (lineDiv) {
                        if (dive) {
                            lineDiv = this.checkRow(lineDiv, fn, rev);
                        }
                        return lineDiv;
                    }
                }
                elm = <ILineDiv>elm.previousElementSibling;
            }

        } else {
            let elm = <ILineDiv>viewportDiv.firstElementChild;
            while (elm) {
                if (elm.linePos !== undefined) {
                    let lineDiv = fn(elm);
                    if (lineDiv) {
                        if (dive) {
                            lineDiv = this.checkRow(lineDiv, fn, rev);
                        }
                        return lineDiv;
                    }
                }
                elm = <ILineDiv>elm.nextElementSibling;
            }
        }
    }

    public clickSpan(x: number, y: number, elm: HTMLSpanElement) {
        let span = <ISegSpan>elm;
        let elmOff = pointerToElementOffsetWebkit(x, y);
        if (elmOff) {
            let computed = elmOffToSegOff(elmOff, span);
            if (span.offset) {
                computed += span.offset;
            }
            this.cursor.pos = span.segPos + computed;
            let tilePos = findTile(this, this.cursor.pos, "pg", false);
            if (tilePos) {
                this.curPG = tilePos.tile;
            }
            this.updatePresence();
            this.cursor.updateView(this);
            return true;
        }
    }

    public getPosFromPixels(targetLineDiv: ILineDiv, x: number) {
        let position: number = undefined;

        if (targetLineDiv && (targetLineDiv.linePos !== undefined)) {
            let y: number;
            let targetLineBounds = targetLineDiv.getBoundingClientRect();
            y = targetLineBounds.top + Math.floor(targetLineBounds.height / 2);
            let elm = document.elementFromPoint(x, y);
            if (elm.tagName === "DIV") {
                if ((targetLineDiv.lineEnd - targetLineDiv.linePos) === 1) {
                    // empty line
                    position = targetLineDiv.linePos;
                } else if (targetLineDiv === elm) {
                    if (targetLineDiv.indentWidth !== undefined) {
                        let relX = x - targetLineBounds.left;
                        if (relX <= targetLineDiv.indentWidth) {
                            position = targetLineDiv.linePos;
                        } else {
                            position = targetLineDiv.lineEnd;
                        }
                    } else {
                        position = targetLineDiv.lineEnd;
                    }
                } else {
                    // content div
                    if (x <= targetLineBounds.left) {
                        position = targetLineDiv.linePos;
                    } else {
                        position = targetLineDiv.lineEnd;
                    }
                }

            } else if (elm.tagName === "SPAN") {
                let span = <ISegSpan>elm;
                let elmOff = pointerToElementOffsetWebkit(x, y);
                if (elmOff) {
                    let computed = elmOffToSegOff(elmOff, span);
                    if (span.offset) {
                        computed += span.offset;
                    }
                    position = span.segPos + computed;
                }
            }
        }

        return position;
    }

    // TODO: handle symbol div
    public setCursorPosFromPixels(targetLineDiv: ILineDiv, x: number) {
        const position = this.getPosFromPixels(targetLineDiv, x);
        if (position) {
            this.cursor.pos = position;
            return true;
        } else {
            return false;
        }
    }

    public getCanonicalX() {
        let cursorRect = this.cursor.rect();
        let x: number;
        if (this.lastVerticalX >= 0) {
            x = this.lastVerticalX;
        } else {
            x = Math.floor(cursorRect.left);
            this.lastVerticalX = x;
        }
        return x;
    }

    public cursorRev() {
        if (this.cursor.pos > FlowView.docStartPosition) {
            this.cursor.pos--;
            let segoff = getContainingSegment(this, this.cursor.pos);
            if (segoff.segment.getType() !== SharedString.SegmentType.Text) {
                // REVIEW: assume marker for now (could be external later)
                let marker = <SharedString.Marker>segoff.segment;
                if ((marker.behaviors & SharedString.MarkerBehaviors.Tile) &&
                    (marker.hasTileLabel("pg"))) {
                    if (marker.hasRangeLabel("table") && (marker.behaviors & SharedString.MarkerBehaviors.RangeEnd)) {
                        this.cursorRev();
                    }
                } else {
                    this.cursorRev();
                }
            }
        }
    }

    public cursorFwd() {
        if (this.cursor.pos < (this.client.getLength() - 1)) {
            this.cursor.pos++;

            let segoff = this.client.mergeTree.getContainingSegment(this.cursor.pos, SharedString.UniversalSequenceNumber,
                this.client.getClientId());
            if (segoff.segment.getType() !== SharedString.SegmentType.Text) {
                // REVIEW: assume marker for now
                let marker = <SharedString.Marker>segoff.segment;
                if ((marker.behaviors & SharedString.MarkerBehaviors.Tile) &&
                    (marker.hasTileLabel("pg"))) {
                    if (marker.hasRangeLabel("table") && (marker.behaviors & SharedString.MarkerBehaviors.RangeEnd)) {
                        this.cursorFwd();
                    } else {
                        return;
                    }
                } else if (marker.behaviors & SharedString.MarkerBehaviors.RangeBegin) {
                    if (marker.hasRangeLabel("table")) {
                        this.cursor.pos += 3;
                    } else if (marker.hasRangeLabel("row")) {
                        this.cursor.pos += 2;
                    } else if (marker.hasRangeLabel("box")) {
                        this.cursor.pos += 1;
                    } else {
                        this.cursorFwd();
                    }
                } else if (marker.behaviors & SharedString.MarkerBehaviors.RangeEnd) {
                    if (marker.hasRangeLabel("row")) {
                        this.cursorFwd();
                    } else if (marker.hasRangeLabel("table")) {
                        this.cursor.pos += 2;
                    } else {
                        this.cursorFwd();
                    }
                } else {
                    this.cursorFwd();
                }
            }
        }
    }

    public verticalMove(lineCount: number) {
        let up = lineCount < 0;
        let lineDiv = this.cursor.lineDiv();
        let targetLineDiv: ILineDiv;
        if (lineCount < 0) {
            targetLineDiv = <ILineDiv>lineDiv.previousElementSibling;
        } else {
            targetLineDiv = <ILineDiv>lineDiv.nextElementSibling;
        }
        let x = this.getCanonicalX();

        // if line div is row, then find line in box closest to x
        function checkInTable() {
            let rowDiv = <IRowDiv>targetLineDiv;
            while (rowDiv && rowDiv.rowView) {
                if (rowDiv.rowView) {
                    let box = rowDiv.rowView.findClosestBox(x);
                    if (box) {
                        if (up) {
                            targetLineDiv = box.viewport.lastLineDiv();
                        } else {
                            targetLineDiv = box.viewport.firstLineDiv();
                        }
                        rowDiv = <IRowDiv>targetLineDiv;
                    } else {
                        break;
                    }
                }
            }
        }

        if (targetLineDiv) {
            checkInTable();
            return this.setCursorPosFromPixels(targetLineDiv, x);
        } else {
            // TODO: handle nested tables
            // go out to row containing this line (line may be at top or bottom of box)
            let rowDiv = findRowParent(lineDiv);
            if (rowDiv && rowDiv.rowView) {
                let rowView = rowDiv.rowView;
                let tableView = rowView.table;
                let targetRow: RowView;
                if (up) {
                    targetRow = tableView.findPrecedingRow(rowView);
                } else {
                    targetRow = tableView.findNextRow(rowView);
                }
                if (targetRow) {
                    let box = targetRow.findClosestBox(x);
                    if (box) {
                        if (up) {
                            targetLineDiv = box.viewport.lastLineDiv();
                        } else {
                            targetLineDiv = box.viewport.firstLineDiv();
                        }
                    }
                    return this.setCursorPosFromPixels(targetLineDiv, x);
                } else {
                    // top or bottom row of table
                    if (up) {
                        targetLineDiv = <ILineDiv>rowDiv.previousElementSibling;
                    } else {
                        targetLineDiv = <ILineDiv>rowDiv.nextElementSibling;
                    }
                    if (targetLineDiv) {
                        checkInTable();
                        return this.setCursorPosFromPixels(targetLineDiv, x);
                    }
                }
            }
        }
    }

    public viewportCharCount() {
        return this.viewportEndPos - this.viewportStartPos;
    }

    public setEdit(docRoot: IMapView) {
        this.docRoot = docRoot;

        let preventD = (e) => {
            e.returnValue = false;
            e.preventDefault();
            return false;
        };

        window.oncontextmenu = preventD;
        this.element.onmousemove = preventD;
        this.element.onmouseup = preventD;
        this.element.onselectstart = preventD;

        this.element.onmousedown = (e) => {
            if (e.button === 0) {
                let span = <ISegSpan>e.target;
                let segspan: ISegSpan;
                if (span.seg) {
                    segspan = span;
                } else {
                    segspan = <ISegSpan>span.parentElement;
                }
                if (segspan && segspan.seg) {
                    this.clickSpan(e.clientX, e.clientY, segspan);
                }
                e.preventDefault();
                e.returnValue = false;
                return false;
            } else if (e.button === 2) {
                e.preventDefault();
                e.returnValue = false;
                return false;
            }
        };

        this.element.onmousewheel = (e) => {
            if (!this.wheelTicking) {
                let factor = 20;
                let inputDelta = e.wheelDelta;
                if (Math.abs(e.wheelDelta) === 120) {
                    inputDelta = e.wheelDelta / 6;
                } else {
                    inputDelta = e.wheelDelta / 2;
                }
                let delta = factor * inputDelta;
                // tslint:disable-next-line:max-line-length
                // console.log(`top char: ${this.topChar - delta} factor ${factor}; delta: ${delta} wheel: ${e.wheelDeltaY} ${e.wheelDelta} ${e.detail}`);
                setTimeout(() => {
                    this.render(Math.floor(this.topChar - delta));
                    this.apresScroll(delta < 0);
                    this.wheelTicking = false;
                }, 20);
                this.wheelTicking = true;
            }
            e.preventDefault();
            e.returnValue = false;
        };

        let keydownHandler = (e: KeyboardEvent) => {
            let saveLastVertX = this.lastVerticalX;
            let specialKey = true;
            this.lastVerticalX = -1;
            if (e.ctrlKey && (e.keyCode !== 17)) {
                this.keyCmd(e.keyCode);
            } else if (e.keyCode === KeyCode.TAB) {
                this.handleTAB(e.shiftKey);
            } else if (e.keyCode === KeyCode.backspace) {
                this.cursor.pos--;
                this.sharedString.removeText(this.cursor.pos, this.cursor.pos + 1);
                this.localQueueRender(this.cursor.pos);
            } else if (((e.keyCode === KeyCode.pageUp) || (e.keyCode === KeyCode.pageDown)) && (!this.ticking)) {
                setTimeout(() => {
                    this.scroll(e.keyCode === KeyCode.pageUp);
                    this.ticking = false;
                }, 20);
                this.ticking = true;
            } else if (e.keyCode === KeyCode.home) {
                this.cursor.pos = FlowView.docStartPosition;
                this.render(FlowView.docStartPosition);
            } else if (e.keyCode === KeyCode.end) {
                let halfport = Math.floor(this.viewportCharCount() / 2);
                let topChar = this.client.getLength() - halfport;
                this.cursor.pos = topChar;
                this.updatePresence();
                this.render(topChar);
            } else if (e.keyCode === KeyCode.rightArrow) {
                if (this.cursor.pos < (this.client.getLength() - 1)) {
                    if (this.cursor.pos === this.viewportEndPos) {
                        this.scroll(false, true);
                    }
                    this.cursorFwd();
                    this.updatePresence();
                    this.cursor.updateView(this);
                }
            } else if (e.keyCode === KeyCode.leftArrow) {
                if (this.cursor.pos > FlowView.docStartPosition) {
                    if (this.cursor.pos === this.viewportStartPos) {
                        this.scroll(true, true);
                    }
                    this.cursorRev();
                    this.updatePresence();
                    this.cursor.updateView(this);
                }
            } else if ((e.keyCode === KeyCode.upArrow) || (e.keyCode === KeyCode.downArrow)) {
                this.lastVerticalX = saveLastVertX;
                let lineCount = 1;
                if (e.keyCode === KeyCode.upArrow) {
                    lineCount = -1;
                }
                let vpEnd = this.viewportEndPos;
                let maxPos = this.client.getLength() - 1;
                if (vpEnd < maxPos) {
                    if (!this.verticalMove(lineCount)) {
                        this.scroll(lineCount < 0, true);
                        if (lineCount > 0) {
                            while (vpEnd === this.viewportEndPos) {
                                if (this.cursor.pos > maxPos) {
                                    this.cursor.pos = maxPos;
                                    break;
                                }
                                this.scroll(lineCount < 0, true);
                            }
                        }
                        this.verticalMove(lineCount);
                    }
                    if (this.cursor.pos > maxPos) {
                        this.cursor.pos = maxPos;
                    }
                    this.updatePresence();
                    this.cursor.updateView(this);
                }
            } else {
                if (!e.ctrlKey) {
                    specialKey = false;
                }
            }
            if (specialKey) {
                e.preventDefault();
                e.returnValue = false;
            }
        };

        let keypressHandler = (e: KeyboardEvent) => {
            let pos = this.cursor.pos;
            this.cursor.pos++;
            let code = e.charCode;
            if (code === CharacterCodes.cr) {
                // TODO: other labels; for now assume only list/pg tile labels
                let curTilePos = findTile(this, pos, "pg", false);
                let pgMarker = <IParagraphMarker>curTilePos.tile;
                let pgPos = curTilePos.pos;
                clearContentCaches(pgMarker);
                let curProps = pgMarker.properties;
                let newProps = SharedString.createMap<any>();
                let newLabels = ["pg"];
                if (isListTile(pgMarker)) {
                    newLabels.push("list");
                    newProps.indentLevel = curProps.indentLevel;
                    newProps.listKind = curProps.listKind;
                }
                newProps[SharedString.reservedTileLabelsKey] = newLabels;
                // TODO: place in group op
                // old marker gets new props
                this.sharedString.annotateRange(newProps, pgPos, pgPos + 1,
                    { name: "rewrite" });
                // new marker gets existing props
                this.sharedString.insertMarker(pos, SharedString.MarkerBehaviors.Tile, curProps);
            } else {
                this.sharedString.insertText(String.fromCharCode(code), pos);
                this.updatePGInfo(pos);
            }
            this.localQueueRender(this.cursor.pos);

        };

        // Register for keyboard messages
        this.on("keydown", keydownHandler);
        this.on("keypress", keypressHandler);
    }

    public viewTileProps() {
        let searchPos = this.cursor.pos;
        if (this.cursor.pos === this.cursor.lineDiv().lineEnd) {
            searchPos--;
        }
        let tileInfo = findTile(this, searchPos, "pg");
        if (tileInfo) {
            let buf = "";
            if (tileInfo.tile.properties) {
                // tslint:disable:forin
                for (let key in tileInfo.tile.properties) {
                    buf += ` { ${key}: ${tileInfo.tile.properties[key]} }`;
                }
            }
            let lc = !!(<IParagraphMarker>tileInfo.tile).listCache;
            console.log(`tile at pos ${tileInfo.pos} with props${buf} and list cache: ${lc}`);
        }
    }

    public setList(listKind = 0) {
        let searchPos = this.cursor.pos;
        let tileInfo = findTile(this, searchPos, "pg", false);
        if (tileInfo) {
            let tile = <IParagraphMarker>tileInfo.tile;
            let listStatus = false;
            if (tile.hasTileLabel("list")) {
                listStatus = true;
            }
            let curLabels = <string[]>tile.properties[SharedString.reservedTileLabelsKey];

            if (listStatus) {
                let remainingLabels = curLabels.filter((l) => l !== "list");
                this.sharedString.annotateRange({
                    [SharedString.reservedTileLabelsKey]: remainingLabels,
                    series: null,
                }, tileInfo.pos, tileInfo.pos + 1);
            } else {
                let augLabels = curLabels.slice();
                augLabels.push("list");
                let indentLevel = 1;
                if (tile.properties && tile.properties.indentLevel) {
                    indentLevel = tile.properties.indentLevel;
                }
                this.sharedString.annotateRange({
                    [SharedString.reservedTileLabelsKey]: augLabels,
                    indentLevel,
                    listKind,
                }, tileInfo.pos, tileInfo.pos + 1);
            }
            tile.listCache = undefined;
            this.localQueueRender(this.cursor.pos);
        }
    }

    private increaseIndent(tile: IParagraphMarker, pos: number, decrease = false) {
        tile.listCache = undefined;
        if (decrease && tile.properties.indentLevel > 0) {
            this.sharedString.annotateRange({ indentLevel: -1 },
                pos, pos + 1, { name: "incr", defaultValue: 1, minValue: 0 });
        } else if (!decrease) {
            this.sharedString.annotateRange({ indentLevel: 1 }, pos, pos + 1,
                { name: "incr", defaultValue: 0 });
        }
        this.localQueueRender(this.cursor.pos);
    }

    // TODO: tab stops in non-list, non-table paragraphs
    public handleTAB(shift = false) {
        let searchPos = this.cursor.pos;
        let tileInfo = findTile(this, searchPos, "pg", false);
        if (tileInfo) {
            let cursorContext =
                this.client.mergeTree.getStackContext(tileInfo.pos, this.client.getClientId(), ["table", "box", "row"]);
            if (cursorContext.table && (!cursorContext.table.empty())) {
                let tableMarker = <ITableMarker>cursorContext.table.top();
                let tableView = tableMarker.view;
                if (cursorContext.box && (!cursorContext.box.empty())) {
                    let box = <IBoxMarker>cursorContext.box.top();
                    let toBox: BoxView;
                    if (shift) {
                        toBox = tableView.prevBox(box.view);
                    } else {
                        toBox = tableView.nextBox(box.view);
                    }
                    if (toBox) {
                        let offset = this.client.mergeTree.getOffset(toBox.marker,
                            SharedString.UniversalSequenceNumber, this.client.getClientId());
                        this.cursor.pos = offset + 1;
                    } else {
                        if (shift) {
                            let offset = this.client.mergeTree.getOffset(tableView.tableMarker,
                                SharedString.UniversalSequenceNumber, this.client.getClientId());
                            this.cursor.pos = offset - 1;
                        } else {
                            let endOffset = this.client.mergeTree.getOffset(tableView.endTableMarker,
                                SharedString.UniversalSequenceNumber, this.client.getClientId());
                            this.cursor.pos = endOffset + 1;
                        }
                    }
                    this.updatePresence();
                    this.cursor.updateView(this);
                }
            } else {
                let tile = <IParagraphMarker>tileInfo.tile;
                this.increaseIndent(tile, tileInfo.pos, shift);
            }
        }
    }

    public toggleBlockquote() {
        let tileInfo = findTile(this, this.cursor.pos, "pg", false);
        if (tileInfo) {
            let tile = tileInfo.tile;
            let props = tile.properties;
            if (props && props.blockquote) {
                this.sharedString.annotateRange({ blockquote: false }, tileInfo.pos, tileInfo.pos + 1);
            } else {
                this.sharedString.annotateRange({ blockquote: true }, tileInfo.pos, tileInfo.pos + 1);
            }
            this.localQueueRender(this.cursor.pos);
        }
    }

    public keyCmd(charCode: number) {
        switch (charCode) {
            case CharacterCodes.R:
                this.updatePGInfo(this.cursor.pos - 1);
                createTable(this.cursor.pos, this);
                this.localQueueRender(this.cursor.pos);
                break;
            case CharacterCodes.K:
                this.toggleBlockquote();
                break;
            case CharacterCodes.L:
                this.setList();
                break;
            case CharacterCodes.B:
                this.setList(1);
                break;
            case CharacterCodes.G:
                this.viewTileProps();
                break;
            default:
                console.log(`got command key ${String.fromCharCode(charCode)}`);
                break;
        }
    }

    public testWordInfo() {
        let text = this.sharedString.client.getText();
        let nonWhitespace = text.split(/\s+/g);
        console.log(`non ws count: ${nonWhitespace.length}`);
        let obj = new Object();
        for (let nws of nonWhitespace) {
            if (!obj[nws]) {
                obj[nws] = 1;
            } else {
                obj[nws]++;
            }
        }
        let count = 0;
        let uniques = <string[]>[];
        for (let key in obj) {
            if (obj.hasOwnProperty(key)) {
                count++;
                uniques.push(key);
            }
        }
        console.log(`${count} unique`);
        let clock = Date.now();
        getMultiTextWidth(uniques, "18px Times");
        console.log(`unique pp cost: ${Date.now() - clock}ms`);
    }

    public preScroll() {
        if (this.lastVerticalX === -1) {
            let rect = this.cursor.rect();
            this.lastVerticalX = rect.left;
        }
    }

    public apresScroll(up: boolean) {
        if ((this.cursor.pos < this.viewportStartPos) ||
            (this.cursor.pos >= this.viewportEndPos)) {
            let x = this.getCanonicalX();
            if (up) {
                this.setCursorPosFromPixels(this.firstLineDiv(), x);
            } else {
                this.setCursorPosFromPixels(this.lastLineDiv(), x);
            }
            this.updatePresence();
            this.cursor.updateView(this);
        }
    }

    public scroll(up: boolean, one = false) {
        let scrollTo = this.topChar;
        if (one) {
            if (up) {
                let firstLineDiv = this.firstLineDiv();
                scrollTo = firstLineDiv.linePos - 2;
                if (scrollTo < 0) {
                    return;
                }
            } else {
                let nextFirstLineDiv = <ILineDiv>this.firstLineDiv().nextElementSibling;
                if (nextFirstLineDiv) {
                    scrollTo = nextFirstLineDiv.linePos;
                } else {
                    return;
                }
            }
        } else {
            let len = this.client.getLength();
            let halfport = Math.floor(this.viewportCharCount() / 2);
            if ((up && (this.topChar === 0)) || ((!up) && (this.topChar > (len - halfport)))) {
                return;
            }
            if (up) {
                scrollTo -= halfport;
            } else {
                scrollTo += halfport;
            }
            if (scrollTo >= len) {
                scrollTo = len - 1;
            }
        }
        this.preScroll();
        this.render(scrollTo);
        this.apresScroll(up);
    }

    public render(topChar?: number, changed = false) {
        let len = this.client.getLength();
        if (topChar !== undefined) {
            if (((this.topChar === topChar) || ((this.topChar === -1) && (topChar < 0)))
                && (!changed)) {
                return;
            }
            this.topChar = topChar;
            if (this.topChar >= len) {
                this.topChar = len - (this.viewportCharCount() / 2);
            }
            if (this.topChar < 0) {
                this.topChar = 0;
            }
        }

        let clk = Date.now();
        // TODO: consider using markers for presence info once splice segments during pg render
        this.updatePresencePositions();
        clearSubtree(this.viewportDiv);
        // this.viewportDiv.appendChild(this.cursor.editSpan);
        let renderOutput = renderTree(this.viewportDiv, this.topChar, this);
        this.viewportStartPos = renderOutput.viewportStartPos;
        this.viewportEndPos = renderOutput.viewportEndPos;
        if (this.diagCharPort || true) {
            this.statusMessage("render", `&nbsp ${Date.now() - clk}ms`);
        }
        if (this.diagCharPort) {
            this.statusMessage("diagCharPort",
                `&nbsp sp: (${this.topChar}) ep: ${this.viewportEndPos} cp: ${this.cursor.pos}`);
        }

        this.emit("render", {
            overlayMarkers: renderOutput.overlayMarkers,
            range: { min: 1, max: this.client.getLength(), value: this.viewportStartPos },
            viewportEndPos: this.viewportEndPos,
            viewportStartPos: this.viewportStartPos,
        });
    }

    public loadFinished(clockStart = 0) {
        this.render(0, true);
        if (clockStart > 0) {
            // tslint:disable-next-line:max-line-length
            console.log(`time to edit/impression: ${this.timeToEdit} time to load: ${Date.now() - clockStart}ms len: ${this.sharedString.client.getLength()} - ${performanceNow()}`);
        }
        const presenceMap = this.docRoot.get("presence") as IMap;
        this.addPresenceMap(presenceMap);
        // this.testWordInfo();
    }

    public randomWordMove() {
        let client = this.sharedString.client;
        let word1 = SharedString.findRandomWord(client.mergeTree, client.getClientId());
        if (word1) {
            let removeStart = word1.pos;
            let removeEnd = removeStart + word1.text.length;
            this.sharedString.removeText(removeStart, removeEnd);
            let word2 = SharedString.findRandomWord(client.mergeTree, client.getClientId());
            while (!word2) {
                word2 = SharedString.findRandomWord(client.mergeTree, client.getClientId());
            }
            let pos = word2.pos + word2.text.length;
            this.sharedString.insertText(word1.text, pos);
        }
    }

    public randomWordMoveStart() {
        this.randWordTimer = setInterval(() => {
            for (let i = 0; i < 3; i++) {
                this.randomWordMove();
            }
        }, 10);
    }

    public randomWordMoveEnd() {
        clearInterval(this.randWordTimer);
    }

    public updatePGInfo(changePos: number) {
        let tileInfo = findTile(this, changePos, "pg", false);
        if (tileInfo) {
            let tile = <IParagraphMarker>tileInfo.tile;
            clearContentCaches(tile);
        } else {
            console.log("did not find pg to clear");
        }
    }

    public localQueueRender(updatePos: number) {
        this.updatePGInfo(updatePos);
        this.pendingRender = true;
        window.requestAnimationFrame(() => {
            this.pendingRender = false;
            this.render(this.topChar, true);
        });
    }

    protected resizeCore(bounds: ui.Rectangle) {
        this.viewportRect = bounds.inner(0.92);
        ui.Rectangle.conformElementToRect(this.viewportDiv, this.viewportRect);
        this.render(this.topChar, true);
    }

    // TODO: paragraph spanning changes and annotations
    // TODO: generalize this by using transform fwd
    private applyOp(delta: SharedString.IMergeTreeOp, msg: api.ISequencedObjectMessage) {
        // tslint:disable:switch-default
        switch (delta.type) {
            case SharedString.MergeTreeDeltaType.INSERT:
                let adjLength = 1;
                if (delta.marker) {
                    this.updatePGInfo(delta.pos1 - 1);
                } else if (delta.pos1 <= this.cursor.pos) {
                    adjLength = delta.text.length;
                    this.cursor.pos += delta.text.length;
                }
                this.remotePresenceFromEdit(msg.clientId, msg.referenceSequenceNumber, delta.pos1, adjLength);
                this.updatePGInfo(delta.pos1);
                return true;
            case SharedString.MergeTreeDeltaType.REMOVE:
                if (delta.pos2 <= this.cursor.pos) {
                    this.cursor.pos -= (delta.pos2 - delta.pos1);
                } else if (this.cursor.pos >= delta.pos1) {
                    this.cursor.pos = delta.pos1;
                }
                this.remotePresenceFromEdit(msg.clientId, msg.referenceSequenceNumber, delta.pos1);
                this.updatePGInfo(delta.pos1);
                return true;
            case SharedString.MergeTreeDeltaType.GROUP: {
                let opAffectsViewport = false;
                for (let groupOp of delta.ops) {
                    opAffectsViewport = opAffectsViewport || this.applyOp(groupOp, msg);
                }
                return opAffectsViewport;
            }
            case SharedString.MergeTreeDeltaType.ANNOTATE: {
                return this.posInViewport(delta.pos1) || this.posInViewport(delta.pos2 - 1);
            }
        }
    }

    private posInViewport(pos: number) {
        return ((this.viewportEndPos > pos) && (pos >= this.viewportStartPos));
    }

    private presenceQueueRender(remotePosInfo: ILocalPresenceInfo) {
        if ((!this.pendingRender) && (this.posInViewport(remotePosInfo.xformPos))) {
            this.pendingRender = true;
            window.requestAnimationFrame(() => {
                this.pendingRender = false;
                this.render(this.topChar, true);
            });
        }
    }

    private queueRender(msg: api.ISequencedObjectMessage) {
        if ((!this.pendingRender) && msg && msg.contents) {
            this.pendingRender = true;
            window.requestAnimationFrame(() => {
                this.pendingRender = false;
                this.render(this.topChar, true);
            });
        }
    }
}<|MERGE_RESOLUTION|>--- conflicted
+++ resolved
@@ -2446,15 +2446,9 @@
     public wheelTicking = false;
     public topChar = -1;
     public cursor: Cursor;
-<<<<<<< HEAD
     public presenceMap: IMap;
     public presenceMapView: IMapView;
-    public presenceVector: IPresenceInfo[] = [];
-=======
-    public presenceMap: API.IMap;
-    public presenceMapView: API.IMapView;
     public presenceVector: ILocalPresenceInfo[] = [];
->>>>>>> d9c828b8
     public presenceSeq = 0;
     public docRoot: IMapView;
     public curPG: SharedString.Marker;
