--- conflicted
+++ resolved
@@ -2,12 +2,8 @@
 // may depend on the config already being initialized
 import * as nconf from "nconf";
 import * as path from "path";
-<<<<<<< HEAD
+import * as winston from "winston";
 nconf.argv().env(<any> "__").file(path.join(__dirname, "../../config/config.json")).use("memory");
-=======
-import * as winston from "winston";
-nconf.argv().env(<any> "__").file(path.join(__dirname, "../../config.json")).use("memory");
->>>>>>> 75a5e0ea
 
 import { queue } from "async";
 import { CollectionInsertManyOptions } from "mongodb";
