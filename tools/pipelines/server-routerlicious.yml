# Copyright (c) Microsoft Corporation. All rights reserved.
# Licensed under the MIT License.

# server-routerlicious pipeline

name: $(Build.BuildId)

parameters:
- name: releaseBuildOverride
  displayName: Release Build (default = not released)
  type: string
  default: none
  values:
    - none
    - prerelease
    - release
- name: releaseKind
  displayName: Release Kind
  type: string
  default: both
  values:
    - both
    - npm
    - docker
- name: publishOverride
  displayName: Publish Override (default = based on branch)
  type: string
  default: default
  values:
    - default
    - skip
    - force
trigger:
  branches:
    include:
    - main
    - release/*
  paths:
    include:
    - server/routerlicious
    - tools/pipelines/server-routerlicious.yml
    - tools/pipelines/scripts/build-version.js
    - tools/pipelines/templates/include-set-package-version.yml
    - tools/pipelines/templates/include-vars.yml
    - tools/pipelines/templates/include-generate-notice-steps.yml
    - tools/pipelines/templates/include-publish-npm-package.yml
    - tools/pipelines/templates/include-publish-npm-package-steps.yml
    - tools/pipelines/templates/include-publish-docker-service.yml
    - tools/pipelines/templates/include-publish-docker-service-steps.yml
    exclude:
    - server/routerlicious/kubernetes/routerlicious
  
pr:
  branches:
    include:
    - main
    - release/*
  paths:
    include:
    - server/routerlicious
    - tools/pipelines/server-routerlicious.yml
    - tools/pipelines/scripts/build-version.js
    - tools/pipelines/templates/include-set-package-version.yml
    - tools/pipelines/templates/include-vars.yml
    exclude:
    - server/routerlicious/kubernetes/routerlicious

variables:
- name: buildNumberInPatch
  value: false
- template: templates/include-vars.yml
  parameters:
    releaseImage: true
    publishOverride: ${{ parameters.publishOverride }}
    releaseBuildOverride: ${{ parameters.releaseBuildOverride }}
    buildNumberInPatch: ${{ variables.buildNumberInPatch }}
- group: container-registry-info
- name: containerName
<<<<<<< HEAD
  value: fluidframework/routerlicious/server
=======
  value: fluidframework/routerlicious/server  
>>>>>>> 1ba9f281
- name: baseContainerName
  value: $(containerName)-base
- name: baseContainerTag
  value: $(baseContainerName):$(containerTagSuffix)
<<<<<<< HEAD
- name: fullRunnerContainerTag
  value: $(containerRegistryUrl)/$(containerName):$(containerTagSuffix)
=======
- name: buildContainerName
  value: build/${{ variables.containerName }}
- name: fullRunnerContainerTag
  value: $(containerRegistryUrl)/${{ variables.buildContainerName }}:$(containerTagSuffix)
>>>>>>> 1ba9f281
- ${{ if ne(variables['Build.Reason'], 'PullRequest') }}:
  - name: testConfig
    value: :full
- ${{ if eq(variables['Build.Reason'], 'PullRequest') }}:
  - name: testConfig
    value: :ci

stages:
- stage: build
  displayName: Build Stage
  jobs:
    - job: build
      displayName: Build - Server
      pool: Main
      variables:
        releaseBuildVar: $[variables.releaseBuild]
        containerTagSuffix: $(SetVersion.version)
      steps:
        - task: Bash@3
          displayName: Parameters
          inputs:
            targetType: 'inline'
            script: |
              # Show all task group conditions

              echo "
              Pipeline Variables:
                releaseBuild=$(releaseBuildVar)

              Override Parameters:
                publishOverride=${{ parameters.publishOverride }}
                releaseBuildOverride=${{ parameters.releaseBuildOverride }}

              Computed variables:
                shouldPublish=${{ variables.shouldPublish }}
                componentDetection=${{ variables.componentDetection }}
                publish=${{ variables.publish }}
                canRelease=${{ variables.canRelease }}

                pushImage=${{ variables.pushImage }}
                releaseImage=${{ variables.releaseImage }}
                release=$(release)"

              if [[ "$(release)" == "release" ]]; then
                if [[ "${{ variables.canRelease }}" == "False" ]]; then
                  echo "##vso[task.logissue type=error]Invalid branch ${{ variables['Build.SourceBranch'] }} for release"
                  exit -1;
                fi
              fi

<<<<<<< HEAD
              if [[ "$(release)" != "none" ]]; then
=======
              if [[ "$(release)" != "none" ]] && [[ "$(release)" != "" ]]; then
>>>>>>> 1ba9f281
                if [[ "${{ variables.publish }}" != "True" ]]; then
                  echo "##vso[task.logissue type=error]'$(release)' is set but package is not published. Either the branch doesn't default to publish or it is skipped."
                  exit -1;
                fi
                if [[ "${{ variables.pushImage }}" != "True" ]]; then
                  echo "##vso[task.logissue type=error]'$(release)' is set but image is not pushed. Either the branch doesn't default to push image or it is skipped."
                  exit -1;
                fi
              fi

        # Checkout
        - checkout: self
          clean: true
          lfs: false
          submodules: false

        # for npm ci in component detection and set version
        - task: UseNode@1
          displayName: Use Node 12.x
          inputs: 
            version: 12.x

        # Component detection (not pull request)
        - ${{ if eq(variables.componentDetection, true) }}:
          - task: Npm@1
            displayName: npm ci
            inputs:
              command: 'custom'
              customCommand: 'ci --ignore-scripts'
              customRegistry: 'useNpmrc'
          - bash: |
              # Generate the package/package lock for the lerna project so we would scan it.
              node node_modules/@fluidframework/build-tools/dist/genMonoRepoPackageJson/genMonoRepoPackageJson.js
              cp server/routerlicious/repo-package.json server/routerlicious/packages/package.json
              cp server/routerlicious/repo-package-lock.json server/routerlicious/packages/package-lock.json
            displayName: 'Generate Mono repo package json'
          - template: templates/include-generate-notice-steps.yml
            parameters:
              buildDirectory: server/routerlicious
          - bash: |
              rm server/routerlicious/packages/package.json
              rm server/routerlicious/packages/package-lock.json
            displayName: 'Cleanup mono repo package json'

        # Set version
        - template: templates/include-set-package-version.yml
          parameters:
            buildDirectory: server/routerlicious

        # Build
        - task: Docker@2
          displayName: Docker Build - Base
          inputs:
            repository: $(baseContainerName)
            command: build
            dockerFile: server/routerlicious/Dockerfile
            buildContext: server/routerlicious
            arguments: --target base
            tags: |
              $(containerTagSuffix)

        # Pack
        - task: Docker@0
          displayName: Pack
          inputs:
            action: 'Run a Docker command'
            customCommand: 'run -v $(System.DefaultWorkingDirectory)/pack:/usr/src/pack -t $(baseContainerTag) npx lerna exec --no-private -- mv `npm pack` /usr/src/pack'

        - task: PublishBuildArtifacts@1
          displayName: Publish Artifact - pack
          inputs:
            PathtoPublish: '$(System.DefaultWorkingDirectory)/pack'
            ArtifactName: pack
            publishLocation: 'Container'

        # Lint
        - task: Docker@0
          displayName: npm lint
          inputs:
            action: 'Run a Docker command'
            customCommand: 'run -t $(baseContainerTag) npm run lint'

        # Test
        - task: Docker@0
          displayName: npm run test$(testConfig)
          inputs:
            action: 'Run a Docker command'
            customCommand: 'run --user root -v $(System.DefaultWorkingDirectory)/server/routerlicious/nyc:/usr/src/server/nyc -t $(baseContainerTag) npm run test$(testConfig)'
          
        - task: PublishTestResults@2
          displayName: Publish Test Results
          inputs:
            testResultsFormat: 'JUnit'
            testResultsFiles: '**/*junit-report.xml'
            searchFolder: $(System.DefaultWorkingDirectory)/server/routerlicious/nyc
            mergeTestResults: true
          condition: succeededOrFailed()

        - task: PublishCodeCoverageResults@1
          displayName: Publish Code Coverage
          inputs:
            codeCoverageTool: Cobertura
            summaryFileLocation: '$(System.DefaultWorkingDirectory)/server/routerlicious/nyc/**/report/cobertura-coverage.xml'
            reportDirectory: '$(System.DefaultWorkingDirectory)/server/routerlicious/nyc/**/report'

        # Docs
        - task: Docker@0
          displayName: npm run build:docs
          inputs:
            action: 'Run a Docker command'
            customCommand: 'run --user root -v $(System.DefaultWorkingDirectory)/_api-extractor-temp:/usr/src/server/_api-extractor-temp -t $(baseContainerTag) npm run build:docs'

        - task: PublishBuildArtifacts@1
          displayName: 'Docs: Publish Artifact'
          inputs:
            PathtoPublish: '$(System.DefaultWorkingDirectory)/_api-extractor-temp'
            ArtifactName: _api-extractor-temp
            publishLocation: 'Container'

        # Build - Runner
        - ${{ if eq(variables.pushImage, true) }}:
          - task: Docker@2
            displayName: 'Docker Build - Runner'
            inputs:
              containerRegistry: $(containerRegistryConnection)
              repository: ${{ variables.buildContainerName }}
              command: build
              dockerFile: server/routerlicious/Dockerfile
              buildContext: server/routerlicious
              arguments: --target runner
              tags: |
                $(containerTagSuffix)
          
          - task: Docker@2
            displayName: 'Docker Push - Runner'
            inputs:
              containerRegistry: $(containerRegistryConnection)
              repository: ${{ variables.buildContainerName }}
              command: push
              tags: |
                $(containerTagSuffix)

        # Cleanup
        - task: Docker@0
          displayName: 'Cleanup: Container prune'
          inputs:
            action: 'Run a Docker command'
            customCommand: 'container prune -f'
          continueOnError: true
          condition: succeededOrFailed()

        - ${{ if eq(variables.pushImage, true) }}:
          - task: Docker@0
            displayName: 'Cleanup: Runner'
            inputs:
              action: 'Run a Docker command'
              customCommand: 'rmi $(fullRunnerContainerTag)'
            continueOnError: true
            condition: succeededOrFailed()

        - task: Docker@0
          displayName: 'Cleanup: Base'
          inputs:
            action: 'Run a Docker command'
            customCommand: 'rmi $(baseContainerTag)'
          continueOnError: true
          condition: succeededOrFailed()

# Publish stages
- ${{ if and(eq(variables.publish, true), ne(parameters.releaseKind, 'docker')) }}:
  - template: templates/include-publish-npm-package.yml
    parameters:
      buildDirectory: server/routerlicious
      namespace: true
      tagName: server
      buildNumberInPatch: ${{ variables.buildNumberInPatch }}

- ${{ if and(eq(variables.releaseImage, true), ne(parameters.releaseKind, 'npm')) }}:
  - template: templates/include-publish-docker-service.yml
    parameters:
      containerRegistry: $(containerRegistryConnection)
      containerTag: $(fullRunnerContainerTag)
      containerRegistryUrl: $(containerRegistryUrl)
      containerName: ${{ variables.containerName }}<|MERGE_RESOLUTION|>--- conflicted
+++ resolved
@@ -76,24 +76,15 @@
     buildNumberInPatch: ${{ variables.buildNumberInPatch }}
 - group: container-registry-info
 - name: containerName
-<<<<<<< HEAD
   value: fluidframework/routerlicious/server
-=======
-  value: fluidframework/routerlicious/server  
->>>>>>> 1ba9f281
 - name: baseContainerName
   value: $(containerName)-base
 - name: baseContainerTag
   value: $(baseContainerName):$(containerTagSuffix)
-<<<<<<< HEAD
-- name: fullRunnerContainerTag
-  value: $(containerRegistryUrl)/$(containerName):$(containerTagSuffix)
-=======
 - name: buildContainerName
   value: build/${{ variables.containerName }}
 - name: fullRunnerContainerTag
   value: $(containerRegistryUrl)/${{ variables.buildContainerName }}:$(containerTagSuffix)
->>>>>>> 1ba9f281
 - ${{ if ne(variables['Build.Reason'], 'PullRequest') }}:
   - name: testConfig
     value: :full
@@ -144,11 +135,7 @@
                 fi
               fi
 
-<<<<<<< HEAD
-              if [[ "$(release)" != "none" ]]; then
-=======
               if [[ "$(release)" != "none" ]] && [[ "$(release)" != "" ]]; then
->>>>>>> 1ba9f281
                 if [[ "${{ variables.publish }}" != "True" ]]; then
                   echo "##vso[task.logissue type=error]'$(release)' is set but package is not published. Either the branch doesn't default to publish or it is skipped."
                   exit -1;
