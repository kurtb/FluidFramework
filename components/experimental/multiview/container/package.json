--- conflicted
+++ resolved
@@ -1,10 +1,6 @@
 {
   "name": "@fluid-example/multiview-container",
-<<<<<<< HEAD
   "version": "0.21.0",
-=======
-  "version": "0.20.2",
->>>>>>> 417fd460
   "description": "Container for multiview sample",
   "repository": "microsoft/FluidFramework",
   "license": "MIT",
@@ -39,7 +35,6 @@
     "webpack:dev": "webpack --env.development"
   },
   "dependencies": {
-<<<<<<< HEAD
     "@fluid-example/multiview-coordinate-interface": "^0.21.0",
     "@fluid-example/multiview-coordinate-model": "^0.21.0",
     "@fluid-example/multiview-plot-coordinate-view": "^0.21.0",
@@ -49,28 +44,13 @@
     "@fluidframework/container-runtime": "^0.21.0",
     "@fluidframework/container-runtime-definitions": "^0.21.0",
     "@fluidframework/view-adapters": "^0.21.0",
-=======
-    "@fluid-example/multiview-coordinate-interface": "^0.20.2",
-    "@fluid-example/multiview-coordinate-model": "^0.20.2",
-    "@fluid-example/multiview-plot-coordinate-view": "^0.20.2",
-    "@fluid-example/multiview-slider-coordinate-view": "^0.20.2",
-    "@fluid-example/multiview-triangle-view": "^0.20.2",
-    "@fluidframework/aqueduct": "^0.20.2",
-    "@fluidframework/container-runtime": "^0.20.2",
-    "@fluidframework/container-runtime-definitions": "^0.20.2",
-    "@fluidframework/view-adapters": "^0.20.2",
->>>>>>> 417fd460
     "react": "^16.10.2"
   },
   "devDependencies": {
     "@fluidframework/build-common": "^0.17.0",
     "@fluidframework/eslint-config-fluid": "^0.18.0",
     "@fluidframework/test-tools": "^0.1.0",
-<<<<<<< HEAD
     "@fluidframework/webpack-component-loader": "^0.21.0",
-=======
-    "@fluidframework/webpack-component-loader": "^0.20.2",
->>>>>>> 417fd460
     "@types/expect-puppeteer": "2.2.1",
     "@types/jest": "22.2.3",
     "@types/jest-environment-puppeteer": "2.2.0",
